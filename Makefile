# DOCKER_TAG ?= rcore-tutorial-v3:latest
# .PHONY: docker build_docker
	
# docker:
# 	docker run --rm -it -v ${PWD}:/mnt -w /mnt --name rcore-tutorial-v3 ${DOCKER_TAG} bash

# build_docker: 
# 	docker build -t ${DOCKER_TAG} --target build .

# fmt:
# 	cd easy-fs; cargo fmt; cd ../easy-fs-fuse cargo fmt; cd ../os ; cargo fmt; cd ../user; cargo fmt; cd ..

<<<<<<< HEAD
qemu: all
	qemu-system-riscv64 \
	-machine virt \
	-kernel kernel-qemu \
	-m 128M -nographic \
	-smp 2 \
	-bios sbi-qemu \
	-drive file=sdcard.img,if=none,format=raw,id=x0 \
	-device virtio-blk-device,drive=x0,bus=virtio-mmio-bus.0 \
	-device virtio-net-device,netdev=net -netdev user,id=net

all: 
	@cd ./os && make run

.PHONY: all qemu qemu-origin
=======
all: 
	@cd ./os && make run

.PHONY: all
>>>>>>> d7119dbd
<|MERGE_RESOLUTION|>--- conflicted
+++ resolved
@@ -1,34 +1,35 @@
-# DOCKER_TAG ?= rcore-tutorial-v3:latest
-# .PHONY: docker build_docker
-	
-# docker:
-# 	docker run --rm -it -v ${PWD}:/mnt -w /mnt --name rcore-tutorial-v3 ${DOCKER_TAG} bash
-
-# build_docker: 
-# 	docker build -t ${DOCKER_TAG} --target build .
-
-# fmt:
-# 	cd easy-fs; cargo fmt; cd ../easy-fs-fuse cargo fmt; cd ../os ; cargo fmt; cd ../user; cargo fmt; cd ..
-
-<<<<<<< HEAD
-qemu: all
-	qemu-system-riscv64 \
-	-machine virt \
-	-kernel kernel-qemu \
-	-m 128M -nographic \
-	-smp 2 \
-	-bios sbi-qemu \
-	-drive file=sdcard.img,if=none,format=raw,id=x0 \
-	-device virtio-blk-device,drive=x0,bus=virtio-mmio-bus.0 \
-	-device virtio-net-device,netdev=net -netdev user,id=net
-
-all: 
-	@cd ./os && make run
-
-.PHONY: all qemu qemu-origin
-=======
-all: 
-	@cd ./os && make run
-
-.PHONY: all
->>>>>>> d7119dbd
+# DOCKER_TAG ?= rcore-tutorial-v3:latest
+# .PHONY: docker build_docker
+# DOCKER_TAG ?= rcore-tutorial-v3:latest
+# .PHONY: docker build_docker
+	
+# docker:
+# 	docker run --rm -it -v ${PWD}:/mnt -w /mnt --name rcore-tutorial-v3 ${DOCKER_TAG} bash
+# docker:
+# 	docker run --rm -it -v ${PWD}:/mnt -w /mnt --name rcore-tutorial-v3 ${DOCKER_TAG} bash
+
+# build_docker: 
+# 	docker build -t ${DOCKER_TAG} --target build .
+# build_docker: 
+# 	docker build -t ${DOCKER_TAG} --target build .
+
+# fmt:
+# 	cd easy-fs; cargo fmt; cd ../easy-fs-fuse cargo fmt; cd ../os ; cargo fmt; cd ../user; cargo fmt; cd ..
+# fmt:
+# 	cd easy-fs; cargo fmt; cd ../easy-fs-fuse cargo fmt; cd ../os ; cargo fmt; cd ../user; cargo fmt; cd ..
+
+qemu: all
+	qemu-system-riscv64 \
+	-machine virt \
+	-kernel kernel-qemu \
+	-m 128M -nographic \
+	-smp 2 \
+	-bios sbi-qemu \
+	-drive file=sdcard.img,if=none,format=raw,id=x0 \
+	-device virtio-blk-device,drive=x0,bus=virtio-mmio-bus.0 \
+	-device virtio-net-device,netdev=net -netdev user,id=net
+
+all: 
+	@cd ./os && make run
+
+.PHONY: all qemu qemu-origin