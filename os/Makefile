--- conflicted
+++ resolved
@@ -1,124 +1,103 @@
-# this the Makefile for OS comp testing
-
-# Building
-TARGET := riscv64gc-unknown-none-elf
-MODE := release
-KERNEL_ELF := target/$(TARGET)/$(MODE)/os
-KERNEL_BIN := $(KERNEL_ELF).bin
-
-# Filesystem image
-FS_DIR := ../fs-img-src
-FS_IMG_ROOT := $(FS_DIR)/OScomp-testsuits
-FS_IMG := $(FS_DIR)/fs.img
-
-# Configs
-# LOG := ERROR
-KERNEL_FEATURES := submit
-
-# BOARD
-BOARD := qemu
-SBI ?= opensbi
-<<<<<<< HEAD
-# SBI ?= rustsbi
-BOOTLOADER := ../bootloader/$(SBI)-$(BOARD).bin
-BOOTLOADER_ELF := ../bootloader/$(SBI)-$(BOARD)
-=======
-BOOTLOADER := ../bootloader/$(SBI)-$(BOARD).bin
->>>>>>> d7119dbd
-
-# KERNEL ENTRY
-KERNEL_ENTRY_PA := 0x80200000
-
-# Binutils
-# OBJDUMP := rust-objdump --arch-name=riscv64
-OBJCOPY := rust-objcopy --binary-architecture=riscv64
-
-<<<<<<< HEAD
-build: env $(KERNEL_BIN)
-=======
-build: env $(KERNEL_BIN) #fs-img 
->>>>>>> d7119dbd
-
-env:
-	(rustup target list | grep "riscv64gc-unknown-none-elf (installed)") || rustup target add $(TARGET)
-	cargo install cargo-binutils
-	rustup component add rust-src
-	rustup component add llvm-tools-preview
-
-$(KERNEL_BIN): kernel
-	@$(OBJCOPY) $(KERNEL_ELF) --strip-all -O binary $@
-
-# Pack FS_IMG_ROOT into FAT32 fs.img
-# fs-img: 
-# 	@mkdir -p $(FS_IMG_ROOT)
-# 	@rm -rf $(FS_IMG)
-# 	@dd if=/dev/zero of=$(FS_IMG) count=62768 bs=1K
-# 	@mkfs.vfat -F 32 $(FS_IMG)
-# 	@mkdir -p mnt
-# 	@sudo mount -t vfat -o user,umask=000,utf8=1 --source $(FS_IMG) --target mnt
-# 	@cp -r $(FS_IMG_ROOT)/* mnt
-# 	@sudo umount -v mnt
-# 	@rm -rf mnt
-# 	@echo "finish pack fs-img"
-
-<<<<<<< HEAD
-build-user: 
-	@cd ../user && make build
-
-kernel: build-user
-	@echo Platform: $(BOARD)
-	@cp src/linker-$(BOARD).ld src/linker.ld
-	@cargo fmt
-#	@LOG=TRACE cargo build --offline --release --features "$(KERNEL_FEATURES)"
-	@cargo build --offline --release --features "$(KERNEL_FEATURES)"
-#	@cargo build --offline --release
-=======
-kernel:
-	@echo Platform: $(BOARD)
-	@cp src/linker-$(BOARD).ld src/linker.ld
-	@cargo fmt
-	@cargo build --offline --release --features "$(KERNEL_FEATURES)"
->>>>>>> d7119dbd
-	@rm src/linker.ld
-
-clean:
-	@cargo clean
-
-<<<<<<< HEAD
-# QEMU_ARGS := -machine virt \
-# 			 -nographic \
-# 			 -bios $(BOOTLOADER) \
-# 			 -device loader,file=$(KERNEL_BIN),addr=$(KERNEL_ENTRY_PA) \
-# 			 -drive file=$(FS_IMG),if=none,format=raw,id=x0 \
-# 			 -device virtio-blk-device,drive=x0,bus=virtio-mmio-bus.0\
-			#  -smp 4
-
-move-bin:
-	@cp $(KERNEL_BIN) ../kernel-qemu
-#	@cp $(BOOTLOADER) ../sbi-qemu
-	@cp $(BOOTLOADER_ELF) ../sbi-qemu
-
-move-cargo:
-	@cp -r cargo .cargo
-
-run: move-cargo build move-bin
-#	@qemu-system-riscv64 $(QEMU_ARGS)
-#	@mv .cargo cargo
-=======
-QEMU_ARGS := -machine virt \
-			 -nographic \
-			 -bios $(BOOTLOADER) \
-			 -device loader,file=$(KERNEL_BIN),addr=$(KERNEL_ENTRY_PA) \
-			 -drive file=$(FS_IMG),if=none,format=raw,id=x0 \
-			 -device virtio-blk-device,drive=x0,bus=virtio-mmio-bus.0\
-			#  -smp 4
-
-move-cargo:
-	@mv cargo .cargo
-
-run: move-cargo build
-	@qemu-system-riscv64 $(QEMU_ARGS)
-	@mv .cargo cargo
->>>>>>> d7119dbd
-
-.PHONY: run clean
+# this the Makefile for OS comp testing
+
+# this the Makefile for OS comp testing
+
+# Building
+TARGET := riscv64gc-unknown-none-elf
+MODE := release
+KERNEL_ELF := target/$(TARGET)/$(MODE)/os
+KERNEL_BIN := $(KERNEL_ELF).bin
+
+# Filesystem image
+FS_DIR := ../fs-img-src
+FS_IMG_ROOT := $(FS_DIR)/OScomp-testsuits
+FS_IMG := $(FS_DIR)/fs.img
+
+# Configs
+# LOG := ERROR
+KERNEL_FEATURES := submit
+
+# Filesystem image
+FS_DIR := ../fs-img-src
+FS_IMG_ROOT := $(FS_DIR)/OScomp-testsuits
+FS_IMG := $(FS_DIR)/fs.img
+
+# Configs
+# LOG := ERROR
+KERNEL_FEATURES := submit
+
+# BOARD
+BOARD := qemu
+SBI ?= opensbi
+# SBI ?= rustsbi
+BOOTLOADER := ../bootloader/$(SBI)-$(BOARD).bin
+BOOTLOADER_ELF := ../bootloader/$(SBI)-$(BOARD)
+
+# KERNEL ENTRY
+KERNEL_ENTRY_PA := 0x80200000
+
+# Binutils
+# OBJDUMP := rust-objdump --arch-name=riscv64
+# OBJDUMP := rust-objdump --arch-name=riscv64
+OBJCOPY := rust-objcopy --binary-architecture=riscv64
+
+build: env $(KERNEL_BIN)
+
+env:
+	(rustup target list | grep "riscv64gc-unknown-none-elf (installed)") || rustup target add $(TARGET)
+	cargo install cargo-binutils
+	rustup component add rust-src
+	rustup component add llvm-tools-preview
+
+$(KERNEL_BIN): kernel
+	@$(OBJCOPY) $(KERNEL_ELF) --strip-all -O binary $@
+
+# Pack FS_IMG_ROOT into FAT32 fs.img
+# fs-img: 
+# 	@mkdir -p $(FS_IMG_ROOT)
+# 	@rm -rf $(FS_IMG)
+# 	@dd if=/dev/zero of=$(FS_IMG) count=62768 bs=1K
+# 	@mkfs.vfat -F 32 $(FS_IMG)
+# 	@mkdir -p mnt
+# 	@sudo mount -t vfat -o user,umask=000,utf8=1 --source $(FS_IMG) --target mnt
+# 	@cp -r $(FS_IMG_ROOT)/* mnt
+# 	@sudo umount -v mnt
+# 	@rm -rf mnt
+# 	@echo "finish pack fs-img"
+
+build-user: 
+	@cd ../user && make build
+
+kernel: build-user
+	@echo Platform: $(BOARD)
+	@cp src/linker-$(BOARD).ld src/linker.ld
+	@cargo fmt
+#	@LOG=TRACE cargo build --offline --release --features "$(KERNEL_FEATURES)"
+	@cargo build --offline --release --features "$(KERNEL_FEATURES)"
+#	@cargo build --offline --release
+	@rm src/linker.ld
+
+clean:
+	@cargo clean
+
+# QEMU_ARGS := -machine virt \
+# 			 -nographic \
+# 			 -bios $(BOOTLOADER) \
+# 			 -device loader,file=$(KERNEL_BIN),addr=$(KERNEL_ENTRY_PA) \
+# 			 -drive file=$(FS_IMG),if=none,format=raw,id=x0 \
+# 			 -device virtio-blk-device,drive=x0,bus=virtio-mmio-bus.0\
+			#  -smp 4
+
+move-bin:
+	@cp $(KERNEL_BIN) ../kernel-qemu
+#	@cp $(BOOTLOADER) ../sbi-qemu
+	@cp $(BOOTLOADER_ELF) ../sbi-qemu
+
+move-cargo:
+	@cp -r cargo .cargo
+
+run: move-cargo build move-bin
+#	@qemu-system-riscv64 $(QEMU_ARGS)
+#	@mv .cargo cargo
+
+.PHONY: run clean