<<<<<<< HEAD
use core::fmt::Display;

use crate::config::SysResult;
use crate::fs::inode::Inode;
use crate::fs::AT_FDCWD;
use crate::task::processor::current_process;
use crate::utils::SyscallErr;
use alloc::fmt::format;
use alloc::sync::Arc;
use alloc::{
    format,
    string::{String, ToString},
    vec::Vec,
};
use log::{debug, trace};

#[derive(Debug, Clone)]
pub struct Path {
    inner: Vec<String>,
    is_relative: bool,
}

impl From<&str> for Path {
    fn from(v: &str) -> Self {
        let is_relative = !v.starts_with("/");
        Self {
            inner: v
                .split("/")
                .filter(|s| s.len() > 0)
                .map(|s| s.to_string())
                .collect(),
            is_relative,
        }
    }
}

impl From<String> for Path {
    fn from(v: String) -> Self {
        Self::from(v.as_str())
    }
}

// you can call to_string() or println!("{}", path) to get path concated by "/"
impl Display for Path {
    fn fmt(&self, f: &mut core::fmt::Formatter<'_>) -> core::fmt::Result {
        if self.is_relative {
            write!(f, "{}", &self.inner.join("/"))
        } else {
            write!(f, "{}", "/".to_string() + &self.inner.join("/"))
        }
    }
}

impl Path {
    fn push(&mut self, s: &str) {
        self.inner.push(s.to_string());
    }

    #[allow(unused)]
    fn pop(&mut self) -> Option<String> {
        self.inner.pop() /* .unwrap_or(String::new()) */
    }

    pub fn root() -> Self {
        Self {
            inner: Vec::new(),
            is_relative: false,
        }
    }

    pub fn get_name(&self) -> String {
        self.inner.last().unwrap_or(&String::new()).to_string()
    }

    pub fn len(&self) -> usize {
        self.inner.len()
    }

    pub fn is_relative(&self) -> bool {
        self.is_relative
    }

    /// i.e. the path can be a global name, used to exec kernel linked apps
    pub fn is_global(&self) -> bool {
        self.is_relative && self.len() == 1
    }

    pub fn get_inner(&self) -> &Vec<String> {
        &self.inner
    }

    pub fn clone_and_append(&self, s: &str) -> Self {
        let mut ret = self.clone();
        ret.push(s);
        ret
    }
}

pub fn remove_dot(path: &str) -> String {
    let path_vec: Vec<&str> = path
        .split('/')
        .filter(|name| *name != "" && *name != ".")
        .collect();
    path_vec.join("/")
}

pub fn check_double_dot(path: &str) -> bool {
    let path_vec = split_path(path);
    for name in path_vec {
        if name.eq("..") {
            return true;
        }
    }
    return false;
}

pub fn change_relative_to_absolute(relative_path: &str, cwd: &str) -> String {
    let absolute_path_vec = split_path(cwd);
    let relative_path_vec = split_path(relative_path);
    debug!("absolute path: {:?}", absolute_path_vec);
    debug!("relative path: {:?}", relative_path_vec);
    let mut res: Vec<&str> = Vec::new();
    res.push("");
    for i in 0..absolute_path_vec.len() {
        res.push(absolute_path_vec[i]);
    }
    for i in 0..relative_path_vec.len() {
        match relative_path_vec[i] {
            ".." => {
                if let Some(check) = res.pop() {
                    if check == "" {
                        return "/".to_string();
                    }
                }
            }
            "." => {}
            _ => {
                res.push(relative_path_vec[i]);
            }
        }
    }
    res.join("/")
}
pub fn is_relative_path(path: &str) -> bool {
    if path.starts_with("/") {
        return false;
    } else {
        return true;
    }
}

pub fn split_path(path_name: &str) -> Vec<&str> {
    path_name.split('/').filter(|name| *name != "").collect()
}
pub fn get_parent_dir(path_name: &str) -> Option<String> {
    let dentry_vec: Vec<&str> = split_path(path_name);
    debug!("[get_parent_dir] dentry vec {:?}", dentry_vec);
    if dentry_vec.is_empty() {
        return None;
    }
    let mut res = "".to_string();
    for i in 0..dentry_vec.len() - 1 {
        res += "/";
        res += dentry_vec[i];
    }
    if res == "" {
        res += "/";
    }
    Some(res)
}
pub fn get_name(path_name: &str) -> &str {
    let dentry_vec = split_path(path_name);
    let len = dentry_vec.len();
    trace!("[get_name] dentry_vec: {:?}, len: {}", dentry_vec, len);
    if len == 0 {
        ""
    } else {
        dentry_vec[dentry_vec.len() - 1]
    }
}
=======
use core::fmt::Display;

use alloc::{
    string::{String, ToString},
    vec::Vec,
};

#[derive(Debug, Clone)]
pub struct Path {
    inner: Vec<String>,
    is_relative: bool,
}

impl From<&str> for Path {
    fn from(v: &str) -> Self {
        let is_relative = !v.starts_with("/");
        Self {
            inner: v
                .split("/")
                .filter(|s| s.len() > 0)
                .map(|s| s.to_string())
                .collect(),
            is_relative,
        }
    }
}

impl From<String> for Path {
    fn from(v: String) -> Self {
        Self::from(v.as_str())
    }
}

// you can call to_string() or println!("{}", path) to get path concated by "/"
impl Display for Path {
    fn fmt(&self, f: &mut core::fmt::Formatter<'_>) -> core::fmt::Result {
        if self.is_relative {
            write!(f, "{}", &self.inner.join("/"))
        } else {
            write!(f, "{}", "/".to_string() + &self.inner.join("/"))
        }
    }
}

impl Path {
    fn push(&mut self, s: &str) {
        self.inner.push(s.to_string());
    }

    #[allow(unused)]
    fn pop(&mut self) -> Option<String> {
        self.inner.pop() /* .unwrap_or(String::new()) */
    }

    pub fn root() -> Self {
        Self {
            inner: Vec::new(),
            is_relative: false,
        }
    }

    pub fn get_name(&self) -> String {
        self.inner.last().unwrap_or(&String::new()).to_string()
    }

    pub fn len(&self) -> usize {
        self.inner.len()
    }

    pub fn is_relative(&self) -> bool {
        self.is_relative
    }

    /// i.e. the path can be a global name, used to exec kernel linked apps
    pub fn is_global(&self) -> bool {
        self.is_relative && self.len() == 1
    }

    pub fn get_inner(&self) -> &Vec<String> {
        &self.inner
    }

    /// Append a name to the current path
    /// e.g. "/a/b".append("c") == "/a/b/c"
    pub fn append_name(&self, s: &str) -> Self {
        let mut ret = self.clone();
        ret.push(s);
        ret
    }

    /// Append a path to the current path's directory
    /// e.g. "/a/b".append_to_dir("c/d") == "/a/c/d"
    /// other must be a relative path
    pub fn append_to_dir(&self, other: &Path) -> Self {
        assert!(other.is_relative);
        let mut ret = self.clone();
        ret.pop();
        ret.inner.extend(other.inner.iter().cloned());
        ret
    }
}
>>>>>>> 0d1a743c
<|MERGE_RESOLUTION|>--- conflicted
+++ resolved
@@ -1,4 +1,3 @@
-<<<<<<< HEAD
 use core::fmt::Display;
 
 use crate::config::SysResult;
@@ -14,178 +13,6 @@
     vec::Vec,
 };
 use log::{debug, trace};
-
-#[derive(Debug, Clone)]
-pub struct Path {
-    inner: Vec<String>,
-    is_relative: bool,
-}
-
-impl From<&str> for Path {
-    fn from(v: &str) -> Self {
-        let is_relative = !v.starts_with("/");
-        Self {
-            inner: v
-                .split("/")
-                .filter(|s| s.len() > 0)
-                .map(|s| s.to_string())
-                .collect(),
-            is_relative,
-        }
-    }
-}
-
-impl From<String> for Path {
-    fn from(v: String) -> Self {
-        Self::from(v.as_str())
-    }
-}
-
-// you can call to_string() or println!("{}", path) to get path concated by "/"
-impl Display for Path {
-    fn fmt(&self, f: &mut core::fmt::Formatter<'_>) -> core::fmt::Result {
-        if self.is_relative {
-            write!(f, "{}", &self.inner.join("/"))
-        } else {
-            write!(f, "{}", "/".to_string() + &self.inner.join("/"))
-        }
-    }
-}
-
-impl Path {
-    fn push(&mut self, s: &str) {
-        self.inner.push(s.to_string());
-    }
-
-    #[allow(unused)]
-    fn pop(&mut self) -> Option<String> {
-        self.inner.pop() /* .unwrap_or(String::new()) */
-    }
-
-    pub fn root() -> Self {
-        Self {
-            inner: Vec::new(),
-            is_relative: false,
-        }
-    }
-
-    pub fn get_name(&self) -> String {
-        self.inner.last().unwrap_or(&String::new()).to_string()
-    }
-
-    pub fn len(&self) -> usize {
-        self.inner.len()
-    }
-
-    pub fn is_relative(&self) -> bool {
-        self.is_relative
-    }
-
-    /// i.e. the path can be a global name, used to exec kernel linked apps
-    pub fn is_global(&self) -> bool {
-        self.is_relative && self.len() == 1
-    }
-
-    pub fn get_inner(&self) -> &Vec<String> {
-        &self.inner
-    }
-
-    pub fn clone_and_append(&self, s: &str) -> Self {
-        let mut ret = self.clone();
-        ret.push(s);
-        ret
-    }
-}
-
-pub fn remove_dot(path: &str) -> String {
-    let path_vec: Vec<&str> = path
-        .split('/')
-        .filter(|name| *name != "" && *name != ".")
-        .collect();
-    path_vec.join("/")
-}
-
-pub fn check_double_dot(path: &str) -> bool {
-    let path_vec = split_path(path);
-    for name in path_vec {
-        if name.eq("..") {
-            return true;
-        }
-    }
-    return false;
-}
-
-pub fn change_relative_to_absolute(relative_path: &str, cwd: &str) -> String {
-    let absolute_path_vec = split_path(cwd);
-    let relative_path_vec = split_path(relative_path);
-    debug!("absolute path: {:?}", absolute_path_vec);
-    debug!("relative path: {:?}", relative_path_vec);
-    let mut res: Vec<&str> = Vec::new();
-    res.push("");
-    for i in 0..absolute_path_vec.len() {
-        res.push(absolute_path_vec[i]);
-    }
-    for i in 0..relative_path_vec.len() {
-        match relative_path_vec[i] {
-            ".." => {
-                if let Some(check) = res.pop() {
-                    if check == "" {
-                        return "/".to_string();
-                    }
-                }
-            }
-            "." => {}
-            _ => {
-                res.push(relative_path_vec[i]);
-            }
-        }
-    }
-    res.join("/")
-}
-pub fn is_relative_path(path: &str) -> bool {
-    if path.starts_with("/") {
-        return false;
-    } else {
-        return true;
-    }
-}
-
-pub fn split_path(path_name: &str) -> Vec<&str> {
-    path_name.split('/').filter(|name| *name != "").collect()
-}
-pub fn get_parent_dir(path_name: &str) -> Option<String> {
-    let dentry_vec: Vec<&str> = split_path(path_name);
-    debug!("[get_parent_dir] dentry vec {:?}", dentry_vec);
-    if dentry_vec.is_empty() {
-        return None;
-    }
-    let mut res = "".to_string();
-    for i in 0..dentry_vec.len() - 1 {
-        res += "/";
-        res += dentry_vec[i];
-    }
-    if res == "" {
-        res += "/";
-    }
-    Some(res)
-}
-pub fn get_name(path_name: &str) -> &str {
-    let dentry_vec = split_path(path_name);
-    let len = dentry_vec.len();
-    trace!("[get_name] dentry_vec: {:?}, len: {}", dentry_vec, len);
-    if len == 0 {
-        ""
-    } else {
-        dentry_vec[dentry_vec.len() - 1]
-    }
-}
-=======
-use core::fmt::Display;
-
-use alloc::{
-    string::{String, ToString},
-    vec::Vec,
-};
 
 #[derive(Debug, Clone)]
 pub struct Path {
@@ -281,4 +108,86 @@
         ret
     }
 }
->>>>>>> 0d1a743c
+
+pub fn remove_dot(path: &str) -> String {
+    let path_vec: Vec<&str> = path
+        .split('/')
+        .filter(|name| *name != "" && *name != ".")
+        .collect();
+    path_vec.join("/")
+}
+
+pub fn check_double_dot(path: &str) -> bool {
+    let path_vec = split_path(path);
+    for name in path_vec {
+        if name.eq("..") {
+            return true;
+        }
+    }
+    return false;
+}
+
+pub fn change_relative_to_absolute(relative_path: &str, cwd: &str) -> String {
+    let absolute_path_vec = split_path(cwd);
+    let relative_path_vec = split_path(relative_path);
+    debug!("absolute path: {:?}", absolute_path_vec);
+    debug!("relative path: {:?}", relative_path_vec);
+    let mut res: Vec<&str> = Vec::new();
+    res.push("");
+    for i in 0..absolute_path_vec.len() {
+        res.push(absolute_path_vec[i]);
+    }
+    for i in 0..relative_path_vec.len() {
+        match relative_path_vec[i] {
+            ".." => {
+                if let Some(check) = res.pop() {
+                    if check == "" {
+                        return "/".to_string();
+                    }
+                }
+            }
+            "." => {}
+            _ => {
+                res.push(relative_path_vec[i]);
+            }
+        }
+    }
+    res.join("/")
+}
+pub fn is_relative_path(path: &str) -> bool {
+    if path.starts_with("/") {
+        return false;
+    } else {
+        return true;
+    }
+}
+
+pub fn split_path(path_name: &str) -> Vec<&str> {
+    path_name.split('/').filter(|name| *name != "").collect()
+}
+pub fn get_parent_dir(path_name: &str) -> Option<String> {
+    let dentry_vec: Vec<&str> = split_path(path_name);
+    debug!("[get_parent_dir] dentry vec {:?}", dentry_vec);
+    if dentry_vec.is_empty() {
+        return None;
+    }
+    let mut res = "".to_string();
+    for i in 0..dentry_vec.len() - 1 {
+        res += "/";
+        res += dentry_vec[i];
+    }
+    if res == "" {
+        res += "/";
+    }
+    Some(res)
+}
+pub fn get_name(path_name: &str) -> &str {
+    let dentry_vec = split_path(path_name);
+    let len = dentry_vec.len();
+    trace!("[get_name] dentry_vec: {:?}, len: {}", dentry_vec, len);
+    if len == 0 {
+        ""
+    } else {
+        dentry_vec[dentry_vec.len() - 1]
+    }
+}