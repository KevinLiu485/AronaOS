--- conflicted
+++ resolved
@@ -8,9 +8,9 @@
 //! - [`sync`]: 包装所有的static data structure，这样我们就不需要用unsafe访问他们
 //! - [`fs`]: Separate user from file system with some structures
 
-// #![deny(missing_docs)]
-// #![deny(warnings)]
-// #![allow(unused_imports)]
+#![deny(missing_docs)]
+#![deny(warnings)]
+#![allow(unused_imports)]
 #![no_std]
 #![no_main]
 #![feature(panic_info_message)]
@@ -49,16 +49,7 @@
 use core::arch::{asm, global_asm};
 use riscv::register::sstatus;
 
-<<<<<<< HEAD
 use crate::config::*;
-=======
-use crate::mm::{current_satp, KERNEL_SPACE};
-use crate::sbi::hart_start;
-use crate::task::processor::new_local_hart;
-use crate::{config::KERNEL_BASE, drivers::block::block_device_test};
-use core::arch::{asm, global_asm};
-use core::sync::atomic::{AtomicBool, Ordering};
->>>>>>> 453627d2
 
 global_asm!(include_str!("entry.asm"));
 /// clear BSS segment
@@ -87,34 +78,8 @@
 
 #[no_mangle]
 /// the rust entry-point of os
-<<<<<<< HEAD
-pub fn rust_main() -> ! {
-    clear_bss();
-    println!("[kernel] Hello, world!");
-    logging::init();
-    // error!("current satp: {:?}", current_satp());
-    mm::init();
-    // error!("current satp: {:?}", current_satp());
-    //mm::remap_test();
-    //mm::from_global_test();
-    //mm::dump_test();
-    executor::init();
-    trap::init();
-    trap::enable_timer_interrupt();
-    timer::set_next_trigger();
-    // fat32::init();
-    fs::list_apps();
-    // 允许S mode访问U mode的页面, 需要localctx的env_context进行管理, 目前就保持全局开启
-    unsafe {
-        sstatus::set_sum();
-    }
-    task::add_initproc();
-
-    executor::run_forever();
-}
-=======
 pub fn rust_main(hart_id: usize) -> ! {
-    new_local_hart(hart_id);
+     new_local_hart(hart_id);
 
     if FIRST_HART
         .compare_exchange(true, false, Ordering::SeqCst, Ordering::SeqCst)
@@ -124,28 +89,27 @@
 
         println!("[kernel] Hello, world!");
         logging::init();
-        error!("current satp: {:?}", current_satp());
+        // error!("current satp: {:?}", current_satp());
         mm::init();
-        error!("current satp: {:?}", current_satp());
+        // error!("current satp: {:?}", current_satp());
+
         //mm::remap_test();
         //mm::from_global_test();
         //mm::dump_test();
         executor::init();
-
         trap::init();
-
         trap::enable_timer_interrupt();
         timer::set_next_trigger();
-        //block_device_test();
+        // fat32::init();
         fs::list_apps();
         // 允许S mode访问U mode的页面, 需要localctx的env_context进行管理, 目前就保持全局开启
         unsafe {
             sstatus::set_sum();
         }
         task::add_initproc();
-
         INIT_FINISHED.store(true, Ordering::SeqCst);
         start_all_cpu(hart_id);
+
     } else {
         while !INIT_FINISHED.load(Ordering::SeqCst) {} // todo:实际上这里似乎并不需要这条语句，不过还是先留着。
 
@@ -162,7 +126,6 @@
     }
 
     executor::run_forever();
-
     // if hart_id == 0 {
     //     executor::run_forever();
     // } else {
@@ -185,5 +148,4 @@
 }
 
 static FIRST_HART: AtomicBool = AtomicBool::new(true);
-static INIT_FINISHED: AtomicBool = AtomicBool::new(false);
->>>>>>> 453627d2
+static INIT_FINISHED: AtomicBool = AtomicBool::new(false);