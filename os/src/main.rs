--- conflicted
+++ resolved
@@ -105,15 +105,7 @@
         println!("#+#     #+# #+#    #+# #+#    #+# #+#   #+#+# #+#     #+#       #+#    #+# #+#    #+# ");
         println!("###     ### ###    ###  ########  ###    #### ###     ###        ########   ########  ");
         println!("");
-<<<<<<< HEAD
-        println!("hello world!");
-        println!("hello world!");
-        println!("hello world!");
-        println!("hello world!");
-        println!("hello world!");
-=======
         println!("~*^*~ Bug bug flying away! ~*^*~");
->>>>>>> 0d1a743c
         print!("\u{1B}[0m");
 
         // 允许S mode访问U mode的页面, 需要localctx的env_context进行管理, 目前就保持全局开启
