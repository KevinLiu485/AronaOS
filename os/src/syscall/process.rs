--- conflicted
+++ resolved
@@ -1,8 +1,5 @@
-<<<<<<< HEAD
+use crate::ctypes::TimeVal;
 use crate::config::SyscallRet;
-=======
-use crate::ctypes::TimeVal;
->>>>>>> 96d22765
 use crate::fs::{open_file, OpenFlags};
 use crate::task::schedule::spawn_thread;
 use crate::task::{current_task, current_user_token, exit_current, yield_task};
@@ -22,10 +19,6 @@
     Ok(0)
 }
 
-<<<<<<< HEAD
-pub fn sys_get_time() -> SyscallRet {
-    Ok(get_time_ms())
-=======
 /// Todo!: manage Sum register
 pub fn sys_get_time(time_val_ptr: *mut TimeVal) -> isize {
     let current_time_ms = get_time_ms();
@@ -38,7 +31,6 @@
         time_val_ptr.write_volatile(time_val);
     }
     0
->>>>>>> 96d22765
 }
 
 pub fn sys_getpid() -> SyscallRet {
