//! File and filesystem-related syscalls

use core::mem::size_of;
use core::ptr::{self};

use alloc::sync::Arc;
use alloc::vec::Vec;
use log::{debug, info, trace, warn};

use crate::config::SyscallRet;
use crate::fs::fd_table::FdInfo;
use crate::fs::inode::{Inode, InodeMode};
use crate::fs::path::Path;
use crate::fs::pipe::Pipe;
use crate::fs::{
<<<<<<< HEAD
    create_dir, open_file, open_inode, Iovec, Kstat, OpenFlags, AT_FDCWD, AT_REMOVEDIR,
=======
    create_dir, open_fd, open_inode, open_osinode, Fstat, OpenFlags, AT_FDCWD, AT_REMOVEDIR,
>>>>>>> e8ac3b5e
};
use crate::task::current_task;
use crate::task::processor::current_process;

use crate::timer::TimeSpec;
use crate::utils::{c_str_to_string, SyscallErr};

pub async fn sys_write(fd: usize, buf: usize, len: usize) -> SyscallRet {
    let task = current_task().unwrap();
    // let fd_table_len = task.inner_handler(|inner| inner.fd_table.table.len());
    // if fd >= fd_table_len {
    //     return Err(1);
    // }
    let fdinfo = task.process.inner_handler(|inner| inner.fd_table.get(fd));
    if let Some(fdinfo) = fdinfo {
        if !fdinfo.file.writable() {
            return Err(1);
        }
        // let fdinfo = fdinfo.clone();
        let ret = fdinfo
            .file
            .write(unsafe { core::slice::from_raw_parts(buf as *const u8, len) })
            .await?;
        Ok(ret)
    } else {
        Err(1)
    }
}

pub async fn sys_writev(fd: usize, iov: usize, iovcnt: usize) -> SyscallRet {
    trace!("writev: fd: {}, iov: {:#x}, iovcnt: {}", fd, iov, iovcnt);
    let task = current_task().unwrap();
    let fd_table_len = task.inner_handler(|inner| inner.fd_table.len());
    if fd >= fd_table_len {
        return Err(1);
    }
    let file = task.inner_handler(|inner| inner.fd_table[fd].clone());
    let iovec_size = core::mem::size_of::<Iovec>();
    if let Some(file) = file {
        if !file.writable() {
            return Err(1);
        }
        let file = file.clone();
        let mut total_len = 0;
        for i in 0..iovcnt {
            let iov_ptr = iov + i * iovec_size;
            let iov = unsafe { &*(iov_ptr as *const Iovec) };
            let iov_base = iov.iov_base;
            let iov_len = iov.iov_len;
            total_len += file
                .write(unsafe { core::slice::from_raw_parts(iov_base as *const u8, iov_len) })
                .await?;
        }
        Ok(total_len)
    } else {
        Err(1)
    }
}

pub async fn sys_read(
    fd: usize,
    buf: usize, /* cannot use `*const u8` here as it does not satisfy `Send` trait */
    len: usize,
) -> SyscallRet {
    let current_process = current_process();
    /* cannot use `inner` as MutexGuard will cross `await` that way */
    // let fd_table_len = task.inner_handler(|inner| inner.fd_table.table.len());
    // if fd >= fd_table_len {
    //     return Err(1);
    // }
    // let fdinfo = task.inner_handler(|inner| inner.fd_table.table[fd].clone());
    let fdinfo = current_process.inner_handler(|inner| inner.fd_table.get(fd));
    if let Some(fdinfo) = fdinfo {
        // let fdinfo = fdinfo.clone();
        if !fdinfo.file.readable() {
            return Err(1);
        }
        let ret = fdinfo
            .file
            .read(unsafe { core::slice::from_raw_parts_mut(buf as *mut u8, len) })
            .await?;
        Ok(ret)
    } else {
        Err(1)
    }
}

pub fn sys_close(fd: usize) -> SyscallRet {
    let process = current_process();
    trace!("[sys_close] enter. pid: {}, fd: {}", process.getpid(), fd);
    let ret = process.inner_lock().fd_table.close(fd);
    ret
    // let mut inner = task.inner_lock();
    // if fd >= inner.fd_table.table.len() {
    //     return Err(1);
    // }
    // if inner.fd_table.table[fd].is_none() {
    //     return Err(1);
    // }
    // if let Some(fdinfo) = inner.fd_table.get(fd) {
    //     fdinfo
    //     Ok(0)
    // } else {
    //     Err(1)
    // }
    // inner.fd_table.table[fd].take();
    // Ok(0)
}

pub fn sys_openat(dirfd: isize, pathname: *const u8, flags: u32, _mode: usize) -> SyscallRet {
    trace!("[sys_openat] enter");
    let current_process = current_process();
    let path = Path::from(c_str_to_string(pathname));
    if let Ok(inode) = open_osinode(dirfd, &path, OpenFlags::from_bits(flags).unwrap()) {
        // let mut inner = task.inner_lock();
        // let fd = inner.fd_table.allocate(0);
        // inner.fd_table.table[fd] = Some(FdInfo::without_flags(inode));
        let fd = current_process
            .inner_lock()
            .fd_table
            .alloc_and_set(0, FdInfo::default_flags(inode));
        info!(
            "[sys_openat] pid {} succeed to open file: {} -> fd: {}",
            current_process.pid, path, fd
        );
        Ok(fd)
    } else {
        info!(
            "[sys_openat] pid {} fail to open file: {}",
            current_process.pid, path
        );
        Err(1)
    }
}

pub fn sys_chdir(pathname: *const u8) -> SyscallRet {
    let path = Path::from(c_str_to_string(pathname));
    trace!(
        "[sys_chdir] pid: {}, pathname: {}",
        current_task().unwrap().getpid(),
        path
    );
    // simply examine validity of the path
    match open_osinode(AT_FDCWD, &path, OpenFlags::empty()) {
        Ok(inode) => {
            current_process().inner_handler(|inner| inner.cwd = inode.get_path());
            Ok(0)
        }
        Err(_) => Err(1),
    }
}

pub fn sys_mkdirat(dirfd: isize, pathname: *const u8, _mode: usize) -> SyscallRet {
    trace!("[sys_mkdirat] enter");
    let path = Path::from(c_str_to_string(pathname));
    trace!("[sys_mkdirat] dirfd: {}, pathname: {}", dirfd, path);
    create_dir(dirfd, &path)
}

pub fn sys_fstat(fd: usize, buf: *mut Fstat) -> SyscallRet {
    trace!("[sys_fstat] enter");
    let file = open_fd(fd)?;
    let inode = file
        .get_meta()
        .inner
        .lock()
        .inode
        .clone()
        .ok_or(SyscallErr::EBADF as usize)?;
    let fstat = Fstat::new(&inode);
    unsafe {
        ptr::write(buf, fstat);
    }
    Ok(0)
}

pub const MAX_NAME_LEN: usize = 256;
pub const DIRENT_SIZE: usize = size_of::<Dirent>();

#[derive(Debug, Clone, Copy)]
#[repr(C)]
pub struct Dirent {
    /// 64-bit inode number
    pub d_ino: usize,
    /// 64-bit offset to next derent
    pub d_off: usize,
    /// Size of this dirent
    pub d_reclen: u16,
    /// File type
    pub d_type: u8,
    /// File name
    pub d_name: [u8; MAX_NAME_LEN],
}

fn get_dirents(inode: Arc<dyn Inode>, start_index: usize, len: usize) -> Vec<Dirent> {
    inode.get_meta().children_handler(inode, |children| {
        children
            .iter()
            .skip(start_index)
            .take(len)
            .map(|(name, inode)| {
                let mut d_name = name.clone().into_bytes();
                d_name.resize(MAX_NAME_LEN, 0u8);
                let d_type = inode.get_meta().mode as u8;
                debug!("[sys_getdents64] d_name: {}", name);
                Dirent {
                    d_ino: inode.get_meta().ino,
                    d_off: 0,
                    d_reclen: DIRENT_SIZE as u16,
                    d_type,
                    d_name: d_name.try_into().unwrap(),
                }
            })
            .collect()
    })
    // inode.get_meta().children_handler(inode, |children| {
    //     children
    //         .iter()
    //         .skip(start_index)
    //         .take(len)
    //         .map(|(name, inode)| {
    //             let mut d_name = name.clone().into_bytes();
    //             d_name.resize(MAX_NAME_LEN, 0u8);
    //             let d_type = inode.get_meta().mode as u8;
    //             let d_reclen = (DIRENT_SIZE - MAX_NAME_LEN + name.len() + 1) as u16;
    //             debug!("[sys_getdents64] d_reclen: {}, d_name: {}", d_reclen, name);
    //             Dirent {
    //                 d_ino: inode.get_meta().ino,
    //                 d_off: 0,
    //                 d_reclen,
    //                 d_type,
    //                 d_name: d_name.try_into().unwrap(),
    //             }
    //         })
    //         .collect()
    // })
}

// fn compact_dirents(dirents: Vec<Dirent>) -> Vec<u8> {
//     let ret: Vec<u8> = Vec::new();
//     dirents.iter().for_each(|dirent| {
//         let mut buf = Vec::new();
//         // buf.extend_from_slice(&dirent.d_ino.to_le_bytes());
//         buf.extend_from_slice(&dirent.d_ino.to_ne_bytes());
//         buf.extend_from_slice(&dirent.d_off.to_le_bytes());
//         buf.extend_from_slice(&dirent.d_reclen.to_le_bytes());
//         buf.push(dirent.d_type);
//         buf.extend_from_slice(&dirent.d_name);
//         ret.extend_from_slice(&buf);
//     });
// }

pub fn sys_getdents64(fd: usize, dirp: usize, size: usize) -> SyscallRet {
    trace!(
        "[sys_getdents64] enter. fd: {}, buf: {:#x}, len: {}",
        fd,
        dirp as usize,
        size
    );
    let file = open_fd(fd)?;
    let mut file_inner = file.get_meta().inner.lock();
    let inode = file_inner.inode.clone().ok_or(SyscallErr::EBADF as usize)?;
    if inode.get_meta().mode != InodeMode::FileDIR {
        return Err(1);
    }
    let dirent_index = file_inner.dentry_index;
    let dst_len = size / DIRENT_SIZE;
    let dirents_dst = unsafe { core::slice::from_raw_parts_mut(dirp as *mut Dirent, dst_len) };
    let dirents_src = get_dirents(inode, dirent_index, dst_len);
    let src_len = dirents_src.len();
    // let dirents: Vec<Dirent> = inode.get_meta().children_handler(inode, |children| {
    //     children
    //         .iter()
    //         .skip(dirent_index)
    //         .map(|(name, inode)| {
    //             let mut d_name = name.clone().into_bytes();
    //             d_name.resize(MAX_NAME_LEN, 0u8);
    //             let d_type = inode.get_meta().mode as u8;
    //             let d_reclen = (DIRENT_SIZE - MAX_NAME_LEN + name.len() + 1) as u16;
    //             Dirent {
    //                 d_ino: inode.get_meta().ino,
    //                 d_off: 0,
    //                 d_reclen,
    //                 d_type,
    //                 d_name: d_name.try_into().unwrap(),
    //             }
    //         })
    //         .collect()
    // });

    // debug!("[sys_getdents64] dirents: {:?}", dirents);

    // let mut num_bytes = 0;
    // let mut dirp = dirp;
    // let mut index: usize = 0;
    // for (i, dirent) in dirents.iter().enumerate() {
    //     let temp = num_bytes + dirent.d_reclen as usize;
    //     if temp > size {
    //         info!("[sys_getdents64] user buf size: {}, too small", size);
    //         index = i;
    //         break;
    //     }
    //     num_bytes = temp;
    //     unsafe {
    //         copy_nonoverlapping(&*dirent as *const Dirent, dirp as *mut Dirent, 1);
    //         dirp += dirent.d_reclen as usize;
    //     }
    //     index = i + 1;
    // }
    dirents_dst[..src_len].copy_from_slice(&dirents_src);
    file_inner.dentry_index += src_len;
    info!(
        "[sys_getdents64] dirent_index iters from {} to {}",
        dirent_index,
        dirent_index + src_len
    );

    Ok(src_len * DIRENT_SIZE)
    // Ok(num_bytes)
}

pub fn sys_dup(fd: usize) -> SyscallRet {
    trace!("[sys_dup] enter");
    let task = current_process();

    let ret = task.inner_lock().fd_table.alloc_and_dup(fd, 0);
    ret
    // task.inner_handler(|inner| {
    //     inner.fd_table.alloc_and_dup(fd, 0)
    // if inner.fd_table.table.len() <= fd {
    //     return Err(1);
    // }
    // inner.fd_table.table[fd]
    //     .clone()
    //     .map(|file| {
    //         let new_fd = inner.fd_table.allocate(0);
    //         inner.fd_table.table[new_fd] = Some(file);
    //         Ok(new_fd)
    //     })
    //     .unwrap_or(Err(1))
    // })
}

pub fn sys_dup3(oldfd: usize, newfd: usize) -> SyscallRet {
    trace!("[sys_dup3] enter");
    let task = current_process();
    let ret = task.inner_lock().fd_table.dup_to(oldfd, newfd);
    ret
    // task.inner_handler(|inner| {
    // inner.fd_table.dup_and_set(oldfd, newfd)
    // if inner.fd_table.table.len() <= oldfd {
    //     return Err(1);
    // }
    // inner.fd_table.get(oldfd)
    //     .clone()
    //     .map(|fdinfo| {
    //         inner.fd_table.set(newfd, fdinfo);
    //         // inner.fd_table.reserve(newfd);
    //         // inner.fd_table.table[newfd] = Some(file);
    //         Ok(newfd)
    //     })
    //     .unwrap_or(Err(1))
    // })
}

pub fn sys_unlinkat(dirfd: isize, pathname: *const u8, flags: u32) -> SyscallRet {
    trace!("[sys_unlinkat] enter");
    warn!("[sys_unlinkat] not fully implemented");
    let path = Path::from(c_str_to_string(pathname));
    match open_inode(dirfd, &path, OpenFlags::empty()) {
        Ok(inode) => {
            let mode = inode.get_meta().mode;
            if mode == InodeMode::FileREG || (mode == InodeMode::FileDIR && flags == AT_REMOVEDIR) {
                inode.delete();
                Ok(0)
            } else {
                Err(1)
            }
        }
        Err(_) => Err(1),
    }
}

pub fn sys_pipe2(fdset: *const u8) -> SyscallRet {
    trace!("[sys_pipe2] enter");
    let process = current_process();
    let pipe_pair = Pipe::new_pair();
    let fdret = process.inner_handler(|inner| {
        // let fd1 = inner.fd_table.allocate(0);
        // inner.fd_table.table[fd1] = Some(FdInfo::without_flags(pipe_pair.0.clone()));
        // let fd2 = inner.fd_table.allocate(0);
        // inner.fd_table.table[fd2] = Some(FdInfo::without_flags(pipe_pair.1.clone()));
        let fd1 = inner
            .fd_table
            .alloc_and_set(0, FdInfo::default_flags(pipe_pair.0.clone()));
        let fd2 = inner
            .fd_table
            .alloc_and_set(0, FdInfo::default_flags(pipe_pair.1.clone()));
        (fd1, fd2)
    });
    /* the FUCKING user fd is `i32` type! */
    let fdret: [i32; 2] = [fdret.0 as i32, fdret.1 as i32];
    let fdset_ptr = fdset as *mut [i32; 2];
    unsafe {
        ptr::write(fdset_ptr, fdret);
    }
    Ok(0)
}

pub fn sys_mount() -> SyscallRet {
    trace!("[sys_mount] enter");
    warn!("[sys_mount] not implemented");
    Ok(0)
}

pub fn sys_umount2() -> SyscallRet {
    trace!("[sys_umount2] enter");
    warn!("[sys_umount2] not implemented");
    Ok(0)
}

pub fn sys_ioctl() -> SyscallRet {
    trace!("[sys_ioctl] enter");
    warn!("[sys_ioctl] not implemented");
    Ok(0)
}

bitflags! {
    pub struct FcntlFlags: u32 {
        const FD_CLOEXEC = 1;
        const AT_EMPTY_PATH = 1 << 0;
        const AT_SYMLINK_NOFOLLOW = 1 << 8;
        const AT_EACCESS = 1 << 9;
        const AT_NO_AUTOMOUNT = 1 << 11;
        const AT_DUMMY = 1 << 12;
    }
}

const F_DUPFD: i32 = 0;
const F_DUPFD_CLOEXEC: i32 = 1030;
const F_GETFD: i32 = 1;
const F_SETFD: i32 = 2;
const F_GETFL: i32 = 3;
const F_SETFL: i32 = 4;

pub fn sys_fcntl(fd: usize, cmd: i32, arg: usize) -> SyscallRet {
    trace!("[sys_fcntl] enter. fd: {}, cmd: {}, arg: {}", fd, cmd, arg);
    // warn!("[sys_fcntl] not fully implemented");
    let process = current_process();
    match cmd {
        F_DUPFD => {
            let least_fd = arg;
            process.inner_lock().fd_table.alloc_and_dup(fd, least_fd)
        }
        F_DUPFD_CLOEXEC => {
            let least_fd = arg;
            process.inner_handler(|inner| {
                let new_fd = inner.fd_table.alloc_and_dup(fd, least_fd)?;
                let fdinfo = inner
                    .fd_table
                    .get_mut(new_fd)
                    .ok_or(SyscallErr::EBADF as usize)?;
                fdinfo.flags.insert(OpenFlags::CLOEXEC);
                Ok(new_fd)
            })
        }
        F_GETFD => {
            let fdinfo = process
                .inner_lock()
                .fd_table
                .get(fd)
                .ok_or(SyscallErr::EBADF as usize)?;
            if fdinfo.flags.contains(OpenFlags::CLOEXEC) {
                Ok(FcntlFlags::FD_CLOEXEC.bits() as usize)
            } else {
                Ok(0)
            }
        }
        F_SETFD => {
            let new_flags = FcntlFlags::from_bits(arg as u32).ok_or(SyscallErr::EINVAL as usize)?;
            process.inner_handler(|inner| {
                let fdinfo = inner
                    .fd_table
                    .get_mut(fd)
                    .ok_or(SyscallErr::EBADF as usize)?;
                if new_flags.contains(FcntlFlags::FD_CLOEXEC) {
                    fdinfo.flags.insert(OpenFlags::CLOEXEC);
                }
                Ok(0)
            })
        }
        F_GETFL => {
            let fdinfo = process
                .inner_lock()
                .fd_table
                .get(fd)
                .ok_or(SyscallErr::EBADF as usize)?;
            Ok(fdinfo.flags.bits() as usize)
        }
        F_SETFL => {
            let new_flags = OpenFlags::from_bits(arg as u32).ok_or(SyscallErr::EINVAL as usize)?;
            process.inner_handler(|inner| {
                let fdinfo = inner
                    .fd_table
                    .get_mut(fd)
                    .ok_or(SyscallErr::EBADF as usize)?;
                fdinfo.flags = new_flags;
                Ok(0)
            })
        }
        _ => Err(0),
    }
}

#[repr(C)]
pub struct Iovec {
    /// user space buf starting address
    pub iov_base: usize,
    /// number of bytes to transfer
    pub iov_len: usize,
}

fn iovec_to_slice_vec<'a>(iov: *const Iovec, iovcnt: i32) -> Vec<&'a [u8]> {
    let iovec = unsafe { core::slice::from_raw_parts(iov, iovcnt as usize) };
    iovec
        .iter()
        .map(|iov| unsafe { core::slice::from_raw_parts(iov.iov_base as *const u8, iov.iov_len) })
        .collect()
}

pub async fn sys_writev(fd: usize, iov: usize, iovcnt: i32) -> SyscallRet {
    trace!(
        "[writev] enter. fd: {}, iov: {:#x}, iovcnt: {}",
        fd,
        iov as usize,
        iovcnt
    );

    let iovec = iovec_to_slice_vec(iov as *const Iovec, iovcnt);
    let current_process = current_process();
    let fdinfo = current_process.inner_handler(|inner| inner.fd_table.get(fd));
    if let Some(fdinfo) = fdinfo {
        if !fdinfo.file.writable() {
            return Err(1);
        }
        let mut ret: usize = 0;
        for slice in iovec.iter() {
            ret += fdinfo.file.write(slice).await?;
        }
        Ok(ret)
    } else {
        Err(1)
    }
}

/// Poll Fd
#[repr(C)]
#[derive(Debug, Copy, Clone)]
pub struct PollFd {
    /// Fd
    pub fd: i32,
    /// Requested events
    pub events: i16,
    /// Returned events
    pub revents: i16,
}

pub fn sys_ppoll(
    fds_ptr: usize,
    nfds: usize,
    timeout_ptr: usize,
    sigmask_ptr: usize,
) -> SyscallRet {
    trace!(
        "[sys_ppoll] enter. nfds: {}, timeout_ptr: {:#x}, sigmask_ptr: {:#x}",
        nfds,
        timeout_ptr,
        sigmask_ptr
    );
    warn!("[sys_ppoll] not implemented");
    let _fds = unsafe { core::slice::from_raw_parts(fds_ptr as *const PollFd, nfds) };
    let _timeout = unsafe { &*(timeout_ptr as *const TimeSpec) };
    let _sigmask = unsafe { &*(sigmask_ptr as *const usize) };
    Ok(0)
}

pub fn sys_fstatat(dirfd: i32, pathname: *const u8, buf: *mut Fstat, flags: i32) -> SyscallRet {
    let pathname = c_str_to_string(pathname);
    trace!(
        "[sys_fstatat] enter. dirfd: {}, pathname: {}, flags: {}",
        dirfd,
        pathname,
        flags
    );
    let empty_path = pathname.is_empty();
    let path = Path::from(pathname);
    let inode = open_inode(dirfd as isize, &path, OpenFlags::empty())?;
    let flags = FcntlFlags::from_bits(flags as u32).ok_or(SyscallErr::EINVAL)?;

    if flags.contains(FcntlFlags::AT_EMPTY_PATH) && empty_path {
        unimplemented!()
    } else {
        let fstat = Fstat::new(&inode);
        unsafe {
            ptr::write(buf, fstat);
        }
    }
    Ok(0)
}

bitflags! {
    pub struct FaccessatFlags: u32 {
        const F_OK = 0;
        const R_OK = 1 << 2;
        const W_OK = 1 << 1;
        const X_OK = 1 << 0;
    }
}

pub fn sys_faccessat(fd: i32, path: *const u8, amode: u32, flag: u32) -> SyscallRet {
    trace!("[sys_faccessat] enter.");
    warn!("[sys_faccessat] not fully implemented.");
    let _amode = FaccessatFlags::from_bits(amode).ok_or(SyscallErr::EINVAL)?;
    let _flag = FcntlFlags::from_bits(flag).ok_or(SyscallErr::EINVAL)?;
    let path = Path::from(c_str_to_string(path));
    let _inode = open_inode(fd as isize, &path, OpenFlags::empty())?;
    Ok(0)
}

pub fn sys_utimensat(
    dirfd: i32,
    pathname: *const u8,
    _times: *const TimeSpec,
    _flags: i32,
) -> SyscallRet {
    let path = Path::from(c_str_to_string(pathname));
    trace!("[sys_utimensat] enter. pathname: {}", path);
    warn!("[sys_utimensat] not fully implemented");
    let _inode = open_inode(dirfd as isize, &path, OpenFlags::empty())
        .map_err(|_| SyscallErr::ENOENT as usize)?;
    debug!("[sys_utimensat] return Ok");
    Ok(0)
}<|MERGE_RESOLUTION|>--- conflicted
+++ resolved
@@ -13,11 +13,7 @@
 use crate::fs::path::Path;
 use crate::fs::pipe::Pipe;
 use crate::fs::{
-<<<<<<< HEAD
     create_dir, open_file, open_inode, Iovec, Kstat, OpenFlags, AT_FDCWD, AT_REMOVEDIR,
-=======
-    create_dir, open_fd, open_inode, open_osinode, Fstat, OpenFlags, AT_FDCWD, AT_REMOVEDIR,
->>>>>>> e8ac3b5e
 };
 use crate::task::current_task;
 use crate::task::processor::current_process;
@@ -39,6 +35,28 @@
         // let fdinfo = fdinfo.clone();
         let ret = fdinfo
             .file
+            .write(unsafe { core::slice::from_raw_parts(buf as *const u8, len) })
+            .await?;
+        Ok(ret)
+    } else {
+        Err(1)
+    }
+}
+
+pub async fn sys_writev(fd: usize, iov: usize, iovcnt: usize) -> SyscallRet {
+    trace!("writev: fd: {}, iov: {:#x}, iovcnt: {}", fd, iov, iovcnt);
+    let task = current_task().unwrap();
+    let fd_table_len = task.inner_handler(|inner| inner.fd_table.len());
+    if fd >= fd_table_len {
+        return Err(1);
+    }
+    let file = task.inner_handler(|inner| inner.fd_table[fd].clone());
+    if let Some(file) = file {
+        if !file.writable() {
+            return Err(1);
+        }
+        let file = file.clone();
+        let ret = file
             .write(unsafe { core::slice::from_raw_parts(buf as *const u8, len) })
             .await?;
         Ok(ret)
