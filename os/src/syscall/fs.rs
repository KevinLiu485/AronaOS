//! File and filesystem-related syscalls

use alloc::string::ToString;
use core::mem::size_of;
use core::ptr::{self};

use alloc::sync::Arc;
// this statement causes strange bug...
// use alloc::vec::{self, Vec};
use alloc::vec;
use alloc::vec::Vec;
use core::fmt::Error;
use log::{debug, error, info, trace, warn};

use crate::config::SyscallRet;
use crate::fs::fd_table::FdInfo;
use crate::fs::inode::{Inode, InodeMode};
use crate::fs::path::Path;
use crate::fs::pipe::Pipe;
use crate::fs::tty::TTY;
use crate::fs::{
    create_dir, open_fd, open_inode, open_osinode, Fstat, OpenFlags, AT_FDCWD, AT_REMOVEDIR,
};
// use crate::mm::user_check::UserCheck;
// use crate::syscall::process;
// use crate::syscall::process;
// use crate::task::current_task;
use crate::task::processor::current_process;

use crate::timer::TimeSpec;
use crate::utils::{c_str_to_string, SyscallErr};

pub async fn sys_write(fd: usize, buf: usize, len: usize) -> SyscallRet {
    // trace!("[sys_write] enter fd:{}, buf:{}, len is {}", fd, buf, len);
    let process = current_process();
    // let fd_table_len = task.inner_handler(|inner| inner.fd_table.table.len());
    // if fd >= fd_table_len {
    //     return Err(1);
    // }
    let fdinfo = process.inner_handler(|inner| inner.fd_table.get(fd));
    if let Some(fdinfo) = fdinfo {
        let ret = fdinfo
            .file
            .write(unsafe { core::slice::from_raw_parts(buf as *const u8, len) })
            .await?;
        Ok(ret)
    } else {
        Err(1)
    }
}

pub async fn sys_read(
    fd: usize,
    buf: usize, /* cannot use `*const u8` here as it does not satisfy `Send` trait */
    len: usize,
) -> SyscallRet {
    let process = current_process();
    /* cannot use `inner` as MutexGuard will cross `await` that way */
    // let fd_table_len = task.inner_handler(|inner| inner.fd_table.table.len());
    // if fd >= fd_table_len {
    //     return Err(1);
    // }
    // let fdinfo = task.inner_handler(|inner| inner.fd_table.table[fd].clone());
    let fdinfo = process.inner_handler(|inner| inner.fd_table.get(fd));
    if let Some(fdinfo) = fdinfo {
        let ret = fdinfo
            .file
            .read(unsafe { core::slice::from_raw_parts_mut(buf as *mut u8, len) })
            .await?;
        Ok(ret)
    } else {
        Err(1)
    }
}

pub fn sys_close(fd: usize) -> SyscallRet {
    let process = current_process();
    trace!("[sys_close] enter. pid: {}, fd: {}", process.getpid(), fd);
    let ret = process.inner_lock().fd_table.close(fd);
    ret
}

pub fn sys_openat(dirfd: isize, pathname: *const u8, flags: u32, _mode: usize) -> SyscallRet {
    trace!("[sys_openat] enter.");
    let process = current_process();
    let path = Path::from(c_str_to_string(pathname));
    let flags = OpenFlags::from_bits(flags).ok_or(SyscallErr::EINVAL)?;
    debug!(
        "[sys_openat] dirfd: {}, pathname: {}, flags: {:?}",
        dirfd, path, flags,
    );

    if let Ok(osinode) = open_osinode(dirfd, &path, flags) {
        let mode = osinode.inner_handler(|inner| inner.inode.as_ref().unwrap().get_meta().mode);
        if mode == InodeMode::FileDIR
            && (flags.contains(OpenFlags::WRONLY) || flags.contains(OpenFlags::RDWR))
        {
            error!(
                "[sys_openat] pid {} fail to open file: {}",
                process.pid, path
            );
            return Err(SyscallErr::EISDIR as usize);
        }
        let fd = if mode == InodeMode::FileCHR {
            // let tty_file =
            //     TtyFile::new(osinode.inner_handler(|inner| inner.inode.clone().unwrap()));
            // let tty_file = Arc::new(tty_file);
            process
                .inner_lock()
                .fd_table
                .alloc_and_set(0, FdInfo::default_flags(TTY.clone()))?
        } else {
            process
                .inner_lock()
                .fd_table
                .alloc_and_set(0, FdInfo::default_flags(osinode))?
        };
        info!(
            "[sys_openat] pid {} succeed to open file: {} -> fd: {}",
            process.pid, path, fd
        );
        Ok(fd)
    } else {
        error!(
            "[sys_openat] pid {} fail to open file: {}",
            process.pid, path
        );
        Err(1)
    }
}

pub fn sys_chdir(pathname: *const u8) -> SyscallRet {
    let path = Path::from(c_str_to_string(pathname));
    trace!(
        "[sys_chdir] pid: {}, pathname: {}",
        current_process().getpid(),
        path
    );
    // simply examine validity of the path
    match open_osinode(AT_FDCWD, &path, OpenFlags::empty()) {
        Ok(inode) => {
            current_process().inner_handler(|inner| inner.cwd = inode.get_path());
            Ok(0)
        }
        Err(_) => Err(1),
    }
}

pub fn sys_mkdirat(dirfd: isize, pathname: *const u8, _mode: usize) -> SyscallRet {
    trace!("[sys_mkdirat] enter");
    let path = Path::from(c_str_to_string(pathname));
    trace!("[sys_mkdirat] dirfd: {}, pathname: {}", dirfd, path);
    create_dir(dirfd, &path)
}

pub fn sys_fstat(fd: usize, buf: *mut Fstat) -> SyscallRet {
    trace!("[sys_fstat] enter");
    // debug!("[sys_fstat] fd: {}", fd);
    let file = open_fd(fd).ok_or(SyscallErr::EBADF)?;
    let inode = file
        .get_meta()
        .inner
        .lock()
        .inode
        .clone()
        .ok_or(SyscallErr::EBADF as usize)?;
    let fstat = Fstat::new(&inode);

    unsafe {
        ptr::write(buf, fstat);
    }
    Ok(0)
}

pub const MAX_NAME_LEN: usize = 256;
pub const DIRENT_SIZE: usize = size_of::<Dirent>();

#[derive(Debug, Clone, Copy)]
#[repr(C)]
pub struct Dirent {
    /// 64-bit inode number
    pub d_ino: usize,
    /// 64-bit offset to next derent
    pub d_off: usize,
    /// Size of this dirent
    pub d_reclen: u16,
    /// File type
    pub d_type: u8,
    /// File name
    pub d_name: [u8; MAX_NAME_LEN],
}

fn get_dirents(inode: Arc<dyn Inode>, start_index: usize, len: usize) -> Vec<Dirent> {
    inode.get_meta().children_handler(inode, |children| {
        children
            .iter()
            .skip(start_index)
            .take(len)
            .map(|(name, inode)| {
                let mut d_name = name.clone().into_bytes();
                d_name.resize(MAX_NAME_LEN, 0u8);
                let d_type = inode.get_meta().mode as u8;
                // debug!("[sys_getdents64] d_name: {}", name);
                Dirent {
                    d_ino: inode.get_meta().ino,
                    d_off: 0,
                    d_reclen: DIRENT_SIZE as u16,
                    d_type,
                    d_name: d_name.try_into().unwrap(),
                }
            })
            .collect()
    })
}

// we don't compress the dirent buffer here, reducing the complexity, but increasing the syscall overhead
pub fn sys_getdents64(fd: usize, dirp: usize, size: usize) -> SyscallRet {
    trace!(
        "[sys_getdents64] enter. fd: {}, buf: {:#x}, len: {}",
        fd,
        dirp,
        size
    );
    let file = open_fd(fd).ok_or(SyscallErr::EBADF)?;
    let mut file_inner = file.get_meta().inner.lock();
    let inode = file_inner.inode.clone().ok_or(SyscallErr::EBADF as usize)?;
    if inode.get_meta().mode != InodeMode::FileDIR {
        return Err(1);
    }
    let dirent_index = file_inner.dentry_index;
    let dst_len = size / DIRENT_SIZE;
    let dirents_dst = unsafe { core::slice::from_raw_parts_mut(dirp as *mut Dirent, dst_len) };
    let dirents_src = get_dirents(inode, dirent_index, dst_len);
    let src_len = dirents_src.len();

    dirents_dst[..src_len].copy_from_slice(&dirents_src);
    file_inner.dentry_index += src_len;
    info!(
        "[sys_getdents64] dirent_index iters from {} to {}",
        dirent_index,
        dirent_index + src_len
    );

    Ok(src_len * DIRENT_SIZE)
}

pub fn sys_dup(fd: usize) -> SyscallRet {
    debug!("[sys_dup] enter, fd: {}", fd);
    let task = current_process();
    let ret = task.inner_lock().fd_table.alloc_and_dup(fd, 0);
    debug!("[sys_dup] return, ret: {:?}", ret);
    ret
}

pub fn sys_dup3(oldfd: usize, newfd: usize) -> SyscallRet {
    trace!("[sys_dup3] enter");
    let task = current_process();
    let ret = task.inner_lock().fd_table.dup_to(oldfd, newfd);
    ret
}

pub fn sys_unlinkat(dirfd: isize, pathname: *const u8, flags: u32) -> SyscallRet {
    trace!("[sys_unlinkat] enter");
    warn!("[sys_unlinkat] not fully implemented");
    let path = Path::from(c_str_to_string(pathname));
    match open_inode(dirfd, &path, OpenFlags::empty()) {
        Ok(inode) => {
            let mode = inode.get_meta().mode;
            if mode == InodeMode::FileREG || (mode == InodeMode::FileDIR && flags == AT_REMOVEDIR) {
                inode.delete();
                Ok(0)
            } else {
                Err(1)
            }
        }
        Err(_) => Err(1),
    }
}

pub fn sys_pipe2(fdset: *const u8) -> SyscallRet {
    trace!("[sys_pipe2] enter");
    let process = current_process();
    let pipe_pair = Pipe::new_pair();
    // let fdret = process.inner_handler(|inner| {
    //     // let fd1 = inner.fd_table.allocate(0);
    //     // inner.fd_table.table[fd1] = Some(FdInfo::without_flags(pipe_pair.0.clone()));
    //     // let fd2 = inner.fd_table.allocate(0);
    //     // inner.fd_table.table[fd2] = Some(FdInfo::without_flags(pipe_pair.1.clone()));
    //     let fd1 = inner
    //         .fd_table
    //         .alloc_and_set(0, FdInfo::default_flags(pipe_pair.0.clone()))?;
    //     let fd2 = inner
    //         .fd_table
    //         .alloc_and_set(0, FdInfo::default_flags(pipe_pair.1.clone()))?;
    //     (fd1, fd2)
    // });
    let fd1 = process
        .inner_lock()
        .fd_table
        .alloc_and_set(0, FdInfo::default_flags(pipe_pair.0.clone()))?;
    let fd2 = process
        .inner_lock()
        .fd_table
        .alloc_and_set(0, FdInfo::default_flags(pipe_pair.1.clone()))?; // let fdret = (fd1, fd2);
                                                                        /* the FUCKING user fd is `i32` type! */
    // let fdret: [i32; 2] = [fdret.0 as i32, fdret.1 as i32];
    let fdret: [i32; 2] = [fd1 as i32, fd2 as i32];
    let fdset_ptr = fdset as *mut [i32; 2];
    unsafe {
        ptr::write(fdset_ptr, fdret);
    }
    Ok(0)
}

// pub fn sys_mount() -> SyscallRet {
//     trace!("[sys_mount] enter");
//     warn!("[sys_mount] not implemented");
//     Ok(0)
// }

// pub fn sys_umount2() -> SyscallRet {
//     trace!("[sys_umount2] enter");
//     warn!("[sys_umount2] not implemented");
//     Ok(0)
// }

pub fn sys_ioctl(fd: i32, request: usize, argp: usize) -> SyscallRet {
    trace!("[sys_ioctl] enter. fd: {}, request: {}", fd, request);
    warn!("[sys_ioctl] not fully implemented");

    let file = open_fd(fd as usize).ok_or(SyscallErr::EBADF as usize)?;
    file.ioctl(request, argp)?;
    Ok(0)
}

bitflags! {
    pub struct FcntlFlags: u32 {
        const FD_CLOEXEC = 1;
        const AT_EMPTY_PATH = 1 << 0;
        const AT_SYMLINK_NOFOLLOW = 1 << 8;
        const AT_EACCESS = 1 << 9;
        const AT_NO_AUTOMOUNT = 1 << 11;
        const AT_DUMMY = 1 << 12;
    }
}

const F_DUPFD: i32 = 0;
const F_DUPFD_CLOEXEC: i32 = 1030;
const F_GETFD: i32 = 1;
const F_SETFD: i32 = 2;
const F_GETFL: i32 = 3;
const F_SETFL: i32 = 4;

pub fn sys_fcntl(fd: usize, cmd: i32, arg: usize) -> SyscallRet {
    trace!("[sys_fcntl] enter. fd: {}, cmd: {}, arg: {}", fd, cmd, arg);
    // warn!("[sys_fcntl] not fully implemented");
    let process = current_process();
    match cmd {
        F_DUPFD => {
            let least_fd = arg;
            process.inner_lock().fd_table.alloc_and_dup(fd, least_fd)
        }
        F_DUPFD_CLOEXEC => {
            let least_fd = arg;
            process.inner_handler(|inner| {
                let new_fd = inner.fd_table.alloc_and_dup(fd, least_fd)?;
                let fdinfo = inner
                    .fd_table
                    .get_mut(new_fd)
                    .ok_or(SyscallErr::EBADF as usize)?;
                fdinfo.flags.insert(OpenFlags::CLOEXEC);
                Ok(new_fd)
            })
        }
        F_GETFD => {
            let fdinfo = process
                .inner_lock()
                .fd_table
                .get(fd)
                .ok_or(SyscallErr::EBADF as usize)?;
            if fdinfo.flags.contains(OpenFlags::CLOEXEC) {
                Ok(FcntlFlags::FD_CLOEXEC.bits() as usize)
            } else {
                Ok(0)
            }
        }
        F_SETFD => {
            let new_flags = FcntlFlags::from_bits(arg as u32).ok_or(SyscallErr::EINVAL as usize)?;
            process.inner_handler(|inner| {
                let fdinfo = inner
                    .fd_table
                    .get_mut(fd)
                    .ok_or(SyscallErr::EBADF as usize)?;
                if new_flags.contains(FcntlFlags::FD_CLOEXEC) {
                    fdinfo.flags.insert(OpenFlags::CLOEXEC);
                }
                Ok(0)
            })
        }
        F_GETFL => {
            let fdinfo = process
                .inner_lock()
                .fd_table
                .get(fd)
                .ok_or(SyscallErr::EBADF as usize)?;
            Ok(fdinfo.flags.bits() as usize)
        }
        F_SETFL => {
            let new_flags = OpenFlags::from_bits(arg as u32).ok_or(SyscallErr::EINVAL as usize)?;
            process.inner_handler(|inner| {
                let fdinfo = inner
                    .fd_table
                    .get_mut(fd)
                    .ok_or(SyscallErr::EBADF as usize)?;
                fdinfo.flags = new_flags;
                Ok(0)
            })
        }
        _ => Err(0),
    }
}

#[repr(C)]
pub struct Iovec {
    /// user space buf starting address
    pub iov_base: usize,
    /// number of bytes to transfer
    pub iov_len: usize,
}

fn iovec_to_slice_vec<'a>(iov: *const Iovec, iovcnt: i32) -> Vec<&'a mut [u8]> {
    let iovec = unsafe { core::slice::from_raw_parts(iov, iovcnt as usize) };
    iovec
        .iter()
        .map(|iov| unsafe { core::slice::from_raw_parts_mut(iov.iov_base as *mut u8, iov.iov_len) })
        .collect()
}

pub async fn sys_writev(fd: usize, iov: usize, iovcnt: i32) -> SyscallRet {
    trace!(
        "[writev] enter. fd: {}, iov: {:#x}, iovcnt: {}",
        fd,
        iov as usize,
        iovcnt
    );

    let iovec = iovec_to_slice_vec(iov as *const Iovec, iovcnt);
    // let task = current_task().unwrap();
    let process = current_process();
    let fdinfo = process.inner_handler(|inner| inner.fd_table.get(fd));
    if let Some(fdinfo) = fdinfo {
        let mut ret: usize = 0;
        for slice in iovec.iter() {
            ret += fdinfo.file.write(slice).await?;
        }
        Ok(ret)
    } else {
        Err(1)
    }
}

pub async fn sys_readv(fd: usize, iov: usize, iovcnt: i32) -> SyscallRet {
    trace!(
        "[readv] enter. fd: {}, iov: {:#x}, iovcnt: {}",
        fd,
        iov as usize,
        iovcnt
    );

    let mut iovec = iovec_to_slice_vec(iov as *const Iovec, iovcnt);
    let process = current_process();
    let fdinfo = process.inner_handler(|inner| inner.fd_table.get(fd));
    if let Some(fdinfo) = fdinfo {
        let mut ret: usize = 0;
        for slice in iovec.iter_mut() {
            ret += fdinfo.file.read(slice).await?;
        }
        Ok(ret)
    } else {
        Err(1)
    }
}

/// Poll Fd
#[repr(C)]
#[derive(Debug, Copy, Clone)]
pub struct PollFd {
    /// Fd
    pub fd: i32,
    /// Requested events
    pub events: i16,
    /// Returned events
    pub revents: i16,
}

bitflags! {
    /// Poll events
    pub struct PollEvents: i16 {
        /// There is data to read
        const POLLIN = 1 << 0;
        /// Execption about fd
        const POLLPRI = 1 << 1;
        /// There is data to write
        const POLLOUT = 1 << 2;
        /// Error condition
        const POLLERR = 1 << 3;
        /// Hang up
        const POLLHUP = 1 << 4;
        /// Invalid request: fd not open
        const POLLNVAL = 1 << 5;
    }
}

// do not support timeout and sigmask
pub fn sys_ppoll(
    fds_ptr: usize,
    nfds: usize,
    _timeout_ptr: usize,
    _sigmask_ptr: usize,
) -> SyscallRet {
    trace!(
        // "[sys_ppoll] enter. nfds: {}, timeout_ptr: {:#x}, sigmask_ptr: {:#x}",
        "[sys_ppoll] enter. nfds: {}",
        nfds,
        // timeout_ptr,
        // sigmask_ptr
    );
    warn!("[sys_ppoll] not fully implemented");
    let fds = unsafe { core::slice::from_raw_parts_mut(fds_ptr as *mut PollFd, nfds) };
    // let _timeout = unsafe { &*(timeout_ptr as *const TimeSpec) };
    // let _sigmask = unsafe { &*(sigmask_ptr as *const usize) };
    let mut ret = 0;
    for fd in fds {
        // debug!("[sys_ppoll] fd: {}, events: {}", fd.fd, fd.events);
        fd.revents = fd.events;
        ret += 1;
    }
    Ok(ret)
}

pub fn sys_fstatat(dirfd: i32, pathname: *const u8, buf: *mut Fstat, flags: i32) -> SyscallRet {
    let pathname = c_str_to_string(pathname);
    trace!(
        "[sys_fstatat] enter. dirfd: {}, pathname: {}, flags: {}",
        dirfd,
        pathname,
        flags
    );
    let empty_path = pathname.is_empty();
    let path = Path::from(pathname);
    let inode = open_inode(dirfd as isize, &path, OpenFlags::empty())?;
    let flags = FcntlFlags::from_bits(flags as u32).ok_or(SyscallErr::EINVAL)?;

    if flags.contains(FcntlFlags::AT_EMPTY_PATH) && empty_path {
        unimplemented!()
    } else {
        let fstat = Fstat::new(&inode);
        unsafe {
            ptr::write(buf, fstat);
        }
    }
    Ok(0)
}

bitflags! {
    pub struct FaccessatFlags: u32 {
        const F_OK = 0;
        const R_OK = 1 << 2;
        const W_OK = 1 << 1;
        const X_OK = 1 << 0;
    }
}

pub fn sys_faccessat(fd: i32, path: *const u8, amode: u32, flag: u32) -> SyscallRet {
    trace!("[sys_faccessat] enter.");
    warn!("[sys_faccessat] not fully implemented.");
    let _amode = FaccessatFlags::from_bits(amode).ok_or(SyscallErr::EINVAL)?;
    let _flag = FcntlFlags::from_bits(flag).ok_or(SyscallErr::EINVAL)?;
    let path = Path::from(c_str_to_string(path));
    let _inode = open_inode(fd as isize, &path, OpenFlags::empty())?;
    Ok(0)
}

pub fn sys_readlinkat(dirfd: usize, path_name: usize, buf: usize, buf_size: usize) -> SyscallRet {
    let path = c_str_to_string(path_name as *const u8);
    info!(
        "[sys_readlinkat]: dirfd {}, path_name {} buf addr {:#x} buf size {}, this should be modified",
        dirfd, path, buf, buf_size
    );
    let target = "/lmbench_all".to_string();
    unsafe {
        (buf as *mut u8).copy_from(target.as_ptr(), target.len());
        *((buf + target.len()) as *mut u8) = 0;
    }
    Ok(0)
}

/// for utimensat
// pub const UTIME_NOW: usize = 1073741823;
// pub const UTIME_OMIT: usize = 1073741822;

pub fn sys_utimensat(
    _dirfd: i32,
    _pathname: *const u8,
    _times: *const TimeSpec,
    _flags: i32,
) -> SyscallRet {
<<<<<<< HEAD
    return Ok(0);
    /*
    let path = Path::from(c_str_to_string(pathname));
    trace!("[sys_utimensat] enter. pathname: {}", path);
    warn!("[sys_utimensat] not fully implemented");
=======
    trace!("[sys_utimensat] enter.");

    let path;
    if !pathname.is_null() {
        path = Path::from(c_str_to_string(pathname));
    } else {
        if dirfd < 0 {
            return Err(SyscallErr::EBADF as usize);
        }
        path = Path::from("");
    }
>>>>>>> b3f7f4db

    let inode = open_inode(dirfd as isize, &path, OpenFlags::empty())
        .map_err(|_| SyscallErr::ENOTDIR as usize)?;

    debug!(
        "[sys_utimensat] get inode name: {}, ino: {}",
        inode.get_name(),
        inode.get_meta().ino
    );

    let meta_date = inode.get_meta();
    let mut inner_lock = meta_date.inner.lock();

    if times.is_null() {
        debug!("[sys_utimensat] times is null");
        // If times is null, then both timestamps are set to the current time.
        inner_lock.st_atim = current_time_spec();
    } else {
        // times[0] for atime, times[1] for mtime
        let atime = unsafe { &*times };
        let times = unsafe { times.add(1) };
        let mtime = unsafe { &*times };

        // change access time
        if atime.nsec == UTIME_NOW {
            // atime nsec is UTIME_NOW, set to now
            inner_lock.st_atim = current_time_spec();
        } else if atime.nsec == UTIME_OMIT {
            // atime nsec is UTIME_OMIT
        } else {
            // atime normal nsec
            inner_lock.st_atim = *atime;
        }

        debug!("[sys_utimensat] atime: {:?}", inner_lock.st_atim);
        // change modify time
        if mtime.nsec == UTIME_NOW {
            debug!("[sys_utimensat] mtime nsec is UTIME_NOW, set to now");
            inner_lock.st_mtim = current_time_spec();
        } else if mtime.nsec == UTIME_OMIT {
            debug!("[sys_utimensat] mtime nsec is UTIME_OMIT, unchanged");
        } else {
            debug!("[sys_utimensat] mtime normal nsec");
            inner_lock.st_mtim = *mtime;
        }
        debug!("[sys_utimensat] mtime: {:?}", inner_lock.st_mtim);
        // change state change time
        inner_lock.st_ctim = current_time_spec();
    }
    Ok(0)
    */
}

pub async fn sys_sendfile(out_fd: i32, in_fd: i32, offset: usize, count: usize) -> SyscallRet {
    trace!(
        "[sys_sendfile] enter. out_fd: {}, in_fd: {}, offset: {:#x}, count: {}",
        out_fd,
        in_fd,
        offset as usize,
        count
    );
    let in_file = open_fd(in_fd as usize).ok_or(SyscallErr::EINVAL)?;
    let out_file = open_fd(out_fd as usize).ok_or(SyscallErr::EINVAL)?;
    let offset = offset as *mut isize;
    let mut buffer = vec![0u8; count];
    if offset.is_null() {
        // use and update in_fd inner offset

        // count >= bytes_read >= bytes_write
        let bytes_read = in_file.read(&mut buffer[..]).await?;
        let bytes_written = out_file.write(&buffer[..bytes_read]).await?;
        Ok(bytes_written)
    } else {
        // use and update user-given offset
        let offset = unsafe { &mut *offset };
        if *offset < 0 {
            // negative offset is invalid
            return Err(SyscallErr::EINVAL as usize);
        }
        let origin_offset = in_file.seek(*offset as usize).ok_or(SyscallErr::ESPIPE)?;
        let bytes_read = in_file.read(&mut buffer[..]).await?;
        let bytes_written = out_file.write(&buffer[..bytes_read]).await?;
        // not bytes_written, sepcified in linux man 2
        *offset += bytes_read as isize;
        in_file.seek(origin_offset);
        Ok(bytes_written)
    }
}

const SEEK_SET: i32 = 0; /* Seek from beginning of file.  */
const SEEK_CUR: i32 = 1; /* Seek from current position.  */
const SEEK_END: i32 = 2; /* Seek from end of file.  */
const SEEK_DATA: i32 = 3; /* Seek to next data.  */
const SEEK_HOLE: i32 = 4; /* Seek to next hole.  */

pub fn sys_lseek(fd: i32, offset: isize, whence: i32) -> SyscallRet {
    trace!(
        "[sys_lseek] enter. fd: {}, offset: {}, whence: {}",
        fd,
        offset,
        whence
    );
    warn!("[sys_lseek] not fully implemented.");
    let file = open_fd(fd as usize).ok_or(SyscallErr::EBADF)?;
    match whence {
        SEEK_SET => {
            if offset < 0 {
                return Err(SyscallErr::EINVAL as usize);
            }
            file.seek(offset as usize)
                .ok_or(SyscallErr::ESPIPE as usize)?;
            Ok(offset as usize)
        }
        SEEK_CUR => {
            let origin_offset = file.get_meta().inner.lock().offset;
            // offset may be negative
            let final_offset = origin_offset as isize + offset;
            if final_offset < 0 {
                return Err(SyscallErr::EINVAL as usize);
            }
            let final_offset = final_offset as usize;
            file.seek(final_offset).ok_or(SyscallErr::ESPIPE as usize)?;
            Ok(final_offset)
        }
        SEEK_END => {
            let inode = file
                .get_meta()
                .inner
                .lock()
                .inode
                .clone()
                .ok_or(SyscallErr::ESPIPE as usize)?;
            let data_size = inode.get_meta().inner.lock().data_size;
            let final_offset = data_size as isize + offset;
            if final_offset < 0 {
                return Err(SyscallErr::EINVAL as usize);
            }
            let final_offset = final_offset as usize;
            file.seek(final_offset).ok_or(SyscallErr::ESPIPE as usize)?;
            Ok(final_offset)
        }
        SEEK_DATA => {
            unimplemented!()
        }
        SEEK_HOLE => {
            unimplemented!()
        }
        _ => Err(SyscallErr::EINVAL as usize),
    }
}

pub fn sys_socketpair(domain: u32, socket_type: u32, protocol: u32, sv: usize) -> SyscallRet {
    trace!(
        "[sys_socketpair] domain: {}, socket_type: {}, protocol: {}, sv: {:#x}",
        domain,
        socket_type,
        protocol,
        sv
    );
    let process = current_process();
    let socket_pair = Pipe::new_socketpair();
    // let fdret = process.inner_handler(|inner| {
    //     let fd1 = inner
    //         .fd_table
    //         .alloc_and_set(0, FdInfo::default_flags(socket_pair.0.clone()))?;
    //     let fd2 = inner
    //         .fd_table
    //         .alloc_and_set(0, FdInfo::default_flags(socket_pair.1.clone()))?;
    //     (fd1, fd2)
    // });
    let fd1 = process
        .inner_lock()
        .fd_table
        .alloc_and_set(0, FdInfo::default_flags(socket_pair.0.clone()))?;
    let fd2 = process
        .inner_lock()
        .fd_table
        .alloc_and_set(0, FdInfo::default_flags(socket_pair.1.clone()))?;
    // let fdret: [i32; 2] = [fdret.0 as i32, fdret.1 as i32];
    let fdret = [fd1 as i32, fd2 as i32];
    let fdset_ptr = sv as *mut [i32; 2];
    unsafe {
        ptr::write(fdset_ptr, fdret);
    }
    Ok(0)
}

pub async fn sys_sync() -> SyscallRet {
    // todo: titanix fake implementation may need to do more
    trace!("[sys_sync] start to sync...");
    warn!("[sys_sync] not implemented.");
    trace!("[sys_sync] sync finished");
    Ok(0)
}<|MERGE_RESOLUTION|>--- conflicted
+++ resolved
@@ -9,7 +9,7 @@
 // use alloc::vec::{self, Vec};
 use alloc::vec;
 use alloc::vec::Vec;
-use core::fmt::Error;
+// use core::fmt::Error;
 use log::{debug, error, info, trace, warn};
 
 use crate::config::SyscallRet;
@@ -27,7 +27,7 @@
 // use crate::task::current_task;
 use crate::task::processor::current_process;
 
-use crate::timer::TimeSpec;
+use crate::timer::{current_time_spec, TimeSpec};
 use crate::utils::{c_str_to_string, SyscallErr};
 
 pub async fn sys_write(fd: usize, buf: usize, len: usize) -> SyscallRet {
@@ -596,22 +596,15 @@
 }
 
 /// for utimensat
-// pub const UTIME_NOW: usize = 1073741823;
-// pub const UTIME_OMIT: usize = 1073741822;
+pub const UTIME_NOW: usize = 1073741823;
+pub const UTIME_OMIT: usize = 1073741822;
 
 pub fn sys_utimensat(
-    _dirfd: i32,
-    _pathname: *const u8,
-    _times: *const TimeSpec,
+    dirfd: i32,
+    pathname: *const u8,
+    times: *const TimeSpec,
     _flags: i32,
 ) -> SyscallRet {
-<<<<<<< HEAD
-    return Ok(0);
-    /*
-    let path = Path::from(c_str_to_string(pathname));
-    trace!("[sys_utimensat] enter. pathname: {}", path);
-    warn!("[sys_utimensat] not fully implemented");
-=======
     trace!("[sys_utimensat] enter.");
 
     let path;
@@ -623,7 +616,6 @@
         }
         path = Path::from("");
     }
->>>>>>> b3f7f4db
 
     let inode = open_inode(dirfd as isize, &path, OpenFlags::empty())
         .map_err(|_| SyscallErr::ENOTDIR as usize)?;
@@ -674,7 +666,6 @@
         inner_lock.st_ctim = current_time_spec();
     }
     Ok(0)
-    */
 }
 
 pub async fn sys_sendfile(out_fd: i32, in_fd: i32, offset: usize, count: usize) -> SyscallRet {
