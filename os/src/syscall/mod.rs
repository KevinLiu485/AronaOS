//! Implementation of syscalls
//!
//! The single entry point to all system calls, [`syscall()`], is called
//! whenever userspace wishes to perform a system call using the `ecall`
//! instruction. In this case, the processor raises an 'Environment call from
//! U-mode' exception, which is handled as one of the cases in
//! [`crate::trap::trap_handler`].
//!
//! For clarity, each single syscall is implemented as its own function, named
//! `sys_` then the name of the syscall. You can find functions like this in
//! submodules, and you should also implement syscalls this way.

// rCore user space syscall interface
// const SYSCALL_OPEN: usize = 56;
// const SYSCALL_CLOSE: usize = 57;
// const SYSCALL_READ: usize = 63;
// const SYSCALL_WRITE: usize = 64;
// const SYSCALL_EXIT: usize = 93;
// const SYSCALL_YIELD: usize = 124;
// const SYSCALL_UNAME: usize = 160;
// const SYSCALL_GET_TIME: usize = 169;
// const SYSCALL_GETPID: usize = 172;
// const SYSCALL_BRK: usize = 214;
// const SYSCALL_FORK: usize = 220;
// const SYSCALL_EXEC: usize = 221;
// const SYSCALL_MMAP: usize = 222;
// const SYSCALL_WAITPID: usize = 260;

// POSIX syscall interface
const SYS_GETCWD: usize = 17;
const SYS_PIPE2: usize = 59;
const SYS_DUP: usize = 23;
const SYS_DUP3: usize = 24;
const SYS_CHDIR: usize = 49;
const SYS_OPENAT: usize = 56;
const SYS_CLOSE: usize = 57;
const SYS_GETDENTS64: usize = 61;
const SYS_READ: usize = 63;
const SYS_WRITE: usize = 64;
const SYS_WRITEV: usize = 66;
const SYS_LINKAT: usize = 37;
const SYS_UNLINKAT: usize = 35;
const SYS_MKDIRAT: usize = 34;
const SYS_UMOUNT2: usize = 39;
const SYS_MOUNT: usize = 40;
const SYS_FSTAT: usize = 80;

const SYS_CLONE: usize = 220;
const SYS_EXECVE: usize = 221;
const SYS_WAIT4: usize = 260;
const SYS_EXIT: usize = 93;
const SYS_GETPPID: usize = 173;
const SYS_GETPID: usize = 172;

const SYS_BRK: usize = 214;
const SYS_MUNMAP: usize = 215;
const SYS_MMAP: usize = 222;
const SYS_TIMES: usize = 153;
const SYS_UNAME: usize = 160;
const SYS_SCHED_YIELD: usize = 124;
const SYS_GETTIMEOFDAY: usize = 169;
const SYS_NANOSLEEP: usize = 101;

const SYS_SET_TID_ADDRESS: usize = 96;
const SYS_GETUID: usize = 174;
const SYS_IOCTL: usize = 29;
const SYS_EXIT_GROUP: usize = 94;
const SYS_RT_SIGACTION: usize = 134;
const SYS_RT_SIGPROCMASK: usize = 135;
const SYS_FCNTL: usize = 25;
const SYS_WRITEV: usize = 66;
const SYS_GETEUID: usize = 175;
const SYS_PPOLL: usize = 73;
const SYS_CLOCK_GETTIME: usize = 113;
const SYS_SYSINFO: usize = 179;
const SYS_SYSLOG: usize = 116;
const SYS_FSTATAT: usize = 79;
const SYS_FACCESSAT: usize = 48;
const SYS_KILL: usize = 129;
const SYS_MPROTECT: usize = 226;
const SYS_UTIMENSAT: usize = 88;
const SYS_RT_SIGRETURN: usize = 139;
const SYS_KILL: usize = 129;

const SYS_MPROTECT: usize = 226;

mod fs;
mod mm;
pub(crate) mod process;
mod util;

use fs::*;
use log::error;
use mm::*;
use process::*;
pub use process::{WaitFuture, WaitOption};
use util::{sys_clock_gettime, sys_get_time, sys_sysinfo, sys_syslog, sys_times, sys_uname};

use crate::signal::sys_kill;
use crate::{
    config::SyscallRet,
    signal::{sys_kill, sys_rt_sigaction, sys_rt_sigerturn, sys_rt_sigprocmask},
};

/// handle syscall exception with `syscall_id` and other arguments
pub async fn syscall(syscall_id: usize, args: [usize; 6]) -> SyscallRet {
    match syscall_id {
        SYS_EXIT => sys_exit(args[0] as i32),
        SYS_GETPID => sys_getpid(),
        SYS_CLONE => sys_clone(args[0], args[1], args[2], args[3], args[4]),
        SYS_EXECVE => sys_execve(args[0], args[1], args[2]).await,
        SYS_UNAME => sys_uname(args[0]),
        SYS_GETTIMEOFDAY => sys_get_time(args[0]),
        SYS_BRK => sys_brk(args[0]),
        SYS_SCHED_YIELD => sys_yield().await,
        SYS_TIMES => sys_times(args[0]),

        SYS_MMAP => sys_mmap(args[0], args[1], args[2], args[3], args[4] as i32, args[5]).await,
        SYS_MUNMAP => sys_munmap(args[0], args[1]),
        SYS_GETCWD => sys_getcwd(args[0], args[1]),
        SYS_OPENAT => sys_openat(
            args[0] as isize,
            args[1] as *const u8,
            args[2] as u32,
            args[3],
        ),
        SYS_READ => sys_read(args[0], args[1], args[2]).await,
        SYS_WRITE => sys_write(args[0], args[1], args[2]).await,
        SYS_WRITEV => sys_writev(args[0], args[1], args[2]).await,
        SYS_MKDIRAT => sys_mkdirat(args[0] as isize, args[1] as *const u8, args[2]),
        SYS_CHDIR => sys_chdir(args[0] as *const u8),
        SYS_CLOSE => sys_close(args[0]),
        SYS_FSTAT => sys_fstat(args[0], args[1] as *mut _),
        SYS_GETDENTS64 => sys_getdents64(args[0], args[1] as usize, args[2]),
        SYS_DUP => sys_dup(args[0]),
        SYS_DUP3 => sys_dup3(args[0], args[1]),
        SYS_UNLINKAT => sys_unlinkat(args[0] as isize, args[1] as *const u8, args[2] as u32),
        SYS_PIPE2 => sys_pipe2(args[0] as *const u8),
        SYS_LINKAT => unsupported(SYS_LINKAT),
        SYS_MOUNT => sys_mount(),
        SYS_UMOUNT2 => sys_umount2(),

        SYS_NANOSLEEP => sys_nanosleep(args[0]).await,
        SYS_GETPPID => sys_getppid(),
        SYS_WAIT4 => sys_wait4(args[0] as isize, args[1], args[2] as i32).await,

        SYS_SET_TID_ADDRESS => sys_set_tid_address(args[0] as *const usize),
        SYS_GETUID => sys_getuid(),
        SYS_IOCTL => sys_ioctl(),
        SYS_EXIT_GROUP => sys_exit_group(args[0] as i32),
        SYS_RT_SIGACTION => sys_rt_sigaction(args[0], args[1], args[2]),
        SYS_RT_SIGPROCMASK => sys_rt_sigprocmask(args[0] as i32, args[1], args[2]),
        SYS_RT_SIGRETURN => sys_rt_sigerturn(),
<<<<<<< HEAD

        SYS_MPROTECT => sys_mprotect(args[0], args[1], args[2]),
        SYS_KILL => sys_kill(args[0] as isize, args[1]),

=======
        SYS_FCNTL => sys_fcntl(args[0], args[1] as i32, args[2]),
        SYS_WRITEV => sys_writev(args[0], args[1], args[2] as i32).await,
        SYS_GETEUID => sys_geteuid(),
        SYS_PPOLL => sys_ppoll(args[0], args[1], args[2], args[3]),
        SYS_CLOCK_GETTIME => sys_clock_gettime(args[0], args[1] as *mut _),
        SYS_SYSINFO => sys_sysinfo(args[0] as *mut _),
        SYS_SYSLOG => sys_syslog(),
        SYS_FSTATAT => sys_fstatat(
            args[0] as i32,
            args[1] as *const u8,
            args[2] as *mut _,
            args[3] as i32,
        ),
        SYS_FACCESSAT => sys_faccessat(
            args[0] as i32,
            args[1] as *const _,
            args[2] as u32,
            args[3] as u32,
        ),
        SYS_KILL => sys_kill(args[0] as isize, args[1]),
        SYS_MPROTECT => sys_mprotect(args[0] as *const _, args[1], args[2] as i32),
        SYS_UTIMENSAT => sys_utimensat(
            args[0] as i32,
            args[1] as *const _,
            args[2] as *const _,
            args[3] as i32,
        ),
>>>>>>> e8ac3b5e
        _ => unsupported(syscall_id),
    }
}

fn unsupported(syscall_id: usize) -> SyscallRet {
    // panic!("Unsupported syscall_id: {}", syscall_id);
    error!("Unsupported syscall_id: {}", syscall_id);
    let _ = sys_exit(0);
    Ok(0)
}<|MERGE_RESOLUTION|>--- conflicted
+++ resolved
@@ -151,12 +151,6 @@
         SYS_RT_SIGACTION => sys_rt_sigaction(args[0], args[1], args[2]),
         SYS_RT_SIGPROCMASK => sys_rt_sigprocmask(args[0] as i32, args[1], args[2]),
         SYS_RT_SIGRETURN => sys_rt_sigerturn(),
-<<<<<<< HEAD
-
-        SYS_MPROTECT => sys_mprotect(args[0], args[1], args[2]),
-        SYS_KILL => sys_kill(args[0] as isize, args[1]),
-
-=======
         SYS_FCNTL => sys_fcntl(args[0], args[1] as i32, args[2]),
         SYS_WRITEV => sys_writev(args[0], args[1], args[2] as i32).await,
         SYS_GETEUID => sys_geteuid(),
@@ -184,7 +178,11 @@
             args[2] as *const _,
             args[3] as i32,
         ),
->>>>>>> e8ac3b5e
+
+        SYS_MPROTECT => sys_mprotect(args[0], args[1], args[2]),
+        SYS_KILL => sys_kill(args[0] as isize, args[1]),
+        SYS_MPROTECT => sys_mprotect(args[0], args[1], args[2]),
+        SYS_KILL => sys_kill(args[0] as isize, args[1]),
         _ => unsupported(syscall_id),
     }
 }
