//! Implementation of syscalls
//!
//! The single entry point to all system calls, [`syscall()`], is called
//! whenever userspace wishes to perform a system call using the `ecall`
//! instruction. In this case, the processor raises an 'Environment call from
//! U-mode' exception, which is handled as one of the cases in
//! [`crate::trap::trap_handler`].
//!
//! For clarity, each single syscall is implemented as its own function, named
//! `sys_` then the name of the syscall. You can find functions like this in
//! submodules, and you should also implement syscalls this way.

// POSIX syscall interface
const SYS_GETCWD: usize = 17;
const SYS_PIPE2: usize = 59;
const SYS_DUP: usize = 23;
const SYS_DUP3: usize = 24;
const SYS_CHDIR: usize = 49;
const SYS_OPENAT: usize = 56;
const SYS_CLOSE: usize = 57;
const SYS_GETDENTS64: usize = 61;
const SYS_READ: usize = 63;
const SYS_WRITE: usize = 64;
const SYS_LINKAT: usize = 37;
const SYS_UNLINKAT: usize = 35;
const SYS_MKDIRAT: usize = 34;
const SYS_UMOUNT2: usize = 39;
const SYS_MOUNT: usize = 40;
const SYS_FSTAT: usize = 80;

const SYS_CLONE: usize = 220;
const SYS_EXECVE: usize = 221;
const SYS_WAIT4: usize = 260;
const SYS_EXIT: usize = 93;
const SYS_GETPPID: usize = 173;
const SYS_GETPID: usize = 172;

const SYS_BRK: usize = 214;
const SYS_MUNMAP: usize = 215;
const SYS_MMAP: usize = 222;
const SYS_TIMES: usize = 153;
const SYS_UNAME: usize = 160;
const SYS_SCHED_YIELD: usize = 124;
const SYS_GETTIMEOFDAY: usize = 169;
const SYS_NANOSLEEP: usize = 101;

const SYS_SET_TID_ADDRESS: usize = 96;
const SYS_GETUID: usize = 174;
const SYS_IOCTL: usize = 29;
const SYS_EXIT_GROUP: usize = 94;
const SYS_RT_SIGACTION: usize = 134;
const SYS_RT_SIGPROCMASK: usize = 135;
const SYS_FCNTL: usize = 25;
const SYS_WRITEV: usize = 66;
const SYS_GETEUID: usize = 175;
const SYS_PPOLL: usize = 73;
const SYS_CLOCK_GETTIME: usize = 113;
const SYS_SYSINFO: usize = 179;
const SYS_SYSLOG: usize = 116;
const SYS_FSTATAT: usize = 79;
const SYS_FACCESSAT: usize = 48;
const SYS_UTIMENSAT: usize = 88;
const SYS_RT_SIGRETURN: usize = 139;
const SYS_KILL: usize = 129;

const SYS_MPROTECT: usize = 226;
// const SYS_UTIMENSAT: usize = 88;
const SYS_SENDFILE: usize = 71;
const SYS_LSEEK: usize = 62;
const SYS_GETPGID: usize = 155;
const SYS_GETTID: usize = 178;
const SYS_READV: usize = 65;
const SYS_SCHED_GETAFFINITY: usize = 123;
const SYS_SCHED_GETSCHEDULER: usize = 120;
const SYS_SCHED_GETPARAM: usize = 121;
const SYS_SOCKETPAIR: usize = 199;
const SYS_SCHED_SETSCHEDULER: usize = 119;
const SYS_CLOCK_GETRES: usize = 114;
const SYS_FUTEX: usize = 202;
const SYS_MADVISE: usize = 233;
// const SYS_PRLIMIT: usize = 261;
// const SYS_SIGTIMEDWAIT: usize = 137;
// const SYS_TKILL: usize = 130;
const SYS_GETAFFINITY: usize = 122;
// const SYS_CLOCK_NANOSLEEP: usize = 115;
const SYS_READLINKAT: usize = 78;
const SYS_SYNC: usize = 81;
const SYS_FSYNC: usize = 82;
const SYS_FTRUNCATE64: usize = 46;

const SYS_SHMGET: usize = 194;
const SYS_RT_SIGTIMEDWAIT: usize = 137;
const SYS_PRLIMIT64: usize = 261;
const SYS_MEMBARRIER: usize = 283;
const SYS_STATFS: usize = 43;
<<<<<<< HEAD
=======
const SYS_READLINKAT: usize = 78;
>>>>>>> b3f7f4db

mod fs;
mod mm;
pub(crate) mod process;
pub(crate) mod resource;
mod util;

use fs::*;
use log::{error, warn};
use mm::*;
use process::*;
pub use process::{WaitFuture, WaitOption};
use util::{sys_clock_getres, sys_clock_gettime, sys_get_time, sys_sysinfo, sys_times, sys_uname};

use crate::signal::sys_rt_sigtimedwait;
use crate::syscall::resource::{sys_prlimit64, RLimit};
use crate::{
    config::SyscallRet,
    futex::sys_futex,
    signal::{sys_kill, sys_rt_sigaction, sys_rt_sigerturn, sys_rt_sigprocmask},
};

/// handle syscall exception with `syscall_id` and other arguments
pub async fn syscall(syscall_id: usize, args: [usize; 6]) -> SyscallRet {
    match syscall_id {
        SYS_EXIT => sys_exit(args[0] as i32),
        SYS_GETPID => sys_getpid(),
        SYS_CLONE => sys_clone(args[0], args[1], args[2], args[3], args[4]),
        SYS_EXECVE => sys_execve(args[0], args[1], args[2]).await,
        SYS_UNAME => sys_uname(args[0]),
        SYS_GETTIMEOFDAY => sys_get_time(args[0]),
        SYS_BRK => sys_brk(args[0]),
        SYS_SCHED_YIELD => sys_yield().await,
        SYS_TIMES => sys_times(args[0]),

        SYS_MMAP => sys_mmap(args[0], args[1], args[2], args[3], args[4] as i32, args[5]).await,
        SYS_MUNMAP => sys_munmap(args[0], args[1]),
        SYS_GETCWD => sys_getcwd(args[0], args[1]),
        SYS_OPENAT => sys_openat(
            args[0] as isize,
            args[1] as *const u8,
            args[2] as u32,
            args[3],
        ),
        SYS_READ => sys_read(args[0], args[1], args[2]).await,
        SYS_WRITE => sys_write(args[0], args[1], args[2]).await,
        SYS_MKDIRAT => sys_mkdirat(args[0] as isize, args[1] as *const u8, args[2]),
        SYS_CHDIR => sys_chdir(args[0] as *const u8),
        SYS_CLOSE => sys_close(args[0]),
        SYS_FSTAT => sys_fstat(args[0], args[1] as *mut _),
        SYS_GETDENTS64 => sys_getdents64(args[0], args[1] as usize, args[2]),
        SYS_DUP => sys_dup(args[0]),
        SYS_DUP3 => sys_dup3(args[0], args[1]),
        SYS_UNLINKAT => sys_unlinkat(args[0] as isize, args[1] as *const u8, args[2] as u32),
        SYS_PIPE2 => sys_pipe2(args[0] as *const u8),
        SYS_LINKAT => dummy(SYS_LINKAT, "sys_linkat"),
        SYS_MOUNT => dummy(SYS_MOUNT, "sys_mount"),
        SYS_UMOUNT2 => dummy(SYS_UMOUNT2, "sys_umount2"),
        SYS_NANOSLEEP => sys_nanosleep(args[0]).await,
        SYS_GETPPID => sys_getppid(),
        SYS_WAIT4 => sys_wait4(args[0] as isize, args[1], args[2] as i32).await,

        SYS_SET_TID_ADDRESS => sys_set_tid_address(args[0] as *const usize),
        SYS_GETUID => dummy(SYS_GETUID, "sys_getuid"),
        SYS_IOCTL => sys_ioctl(args[0] as i32, args[1], args[2] as usize),
        SYS_EXIT_GROUP => sys_exit_group(args[0] as i32),
        SYS_RT_SIGACTION => sys_rt_sigaction(args[0], args[1], args[2]),
        SYS_RT_SIGPROCMASK => sys_rt_sigprocmask(args[0] as i32, args[1], args[2]),
        SYS_RT_SIGRETURN => sys_rt_sigerturn(),
        SYS_FCNTL => sys_fcntl(args[0], args[1] as i32, args[2]),
        SYS_WRITEV => sys_writev(args[0], args[1], args[2] as i32).await,
        SYS_GETEUID => dummy(SYS_GETEUID, "sys_geteuid"),
        SYS_PPOLL => sys_ppoll(args[0], args[1], args[2], args[3]),
        SYS_CLOCK_GETTIME => sys_clock_gettime(args[0], args[1] as *mut _),
        SYS_SYSINFO => sys_sysinfo(args[0] as *mut _),
        SYS_SYSLOG => dummy(SYS_SYSLOG, "sys_syslog"),
        SYS_FSTATAT => sys_fstatat(
            args[0] as i32,
            args[1] as *const u8,
            args[2] as *mut _,
            args[3] as i32,
        ),
        SYS_FACCESSAT => sys_faccessat(
            args[0] as i32,
            args[1] as *const _,
            args[2] as u32,
            args[3] as u32,
        ),
        SYS_UTIMENSAT => sys_utimensat(
            args[0] as i32,
            args[1] as *const _,
            args[2] as *const _,
            args[3] as i32,
        ),

        SYS_MPROTECT => sys_mprotect(args[0], args[1], args[2]),
        SYS_KILL => sys_kill(args[0] as isize, args[1]),
        SYS_SENDFILE => {
            sys_sendfile(
                args[0] as i32,
                args[1] as i32,
                args[2] as usize,
                args[3] as usize,
            )
            .await
        }

        SYS_LSEEK => sys_lseek(args[0] as i32, args[1] as isize, args[2] as i32),
        SYS_GETPGID => sys_getpgid(args[0] as i32),
        SYS_GETTID => sys_gettid(),
        SYS_READV => sys_readv(args[0], args[1], args[2] as i32).await,
        SYS_SCHED_GETAFFINITY => dummy(SYS_SCHED_GETAFFINITY, "sys_sched_getaffinity"),
        SYS_SCHED_GETSCHEDULER => dummy(SYS_SCHED_GETSCHEDULER, "sys_sched_getscheduler"),
        SYS_SCHED_GETPARAM => dummy(SYS_SCHED_GETPARAM, "sys_sched_getparam"),
        SYS_SOCKETPAIR => sys_socketpair(
            args[0] as u32,
            args[1] as u32,
            args[2] as u32,
            args[3] as usize,
        ),
        SYS_SYNC => sys_sync().await,
        SYS_SHMGET => sys_shmget(args[0], args[1], args[2] as u32),
        SYS_RT_SIGTIMEDWAIT => sys_rt_sigtimedwait(
            args[0] as *const u32,
            args[1] as *const u8,
            args[2] as *const u8,
        ),
        SYS_PRLIMIT64 => sys_prlimit64(
            args[0],
            args[1] as u32,
            args[2] as *const RLimit,
            args[3] as *mut RLimit,
        ),
        // Weird bug, you cannot enter shell with next line enabled.
        SYS_SCHED_SETSCHEDULER => dummy(SYS_SCHED_SETSCHEDULER, "sys_sched_setscheduler"),
        SYS_CLOCK_GETRES => sys_clock_getres(args[0], args[1] as *mut _),
        // SYS_GETTID => sys_getpid(),
        SYS_MADVISE => sys_madvise(args[0], args[1], args[2] as i32),
        // SYS_PRLIMIT => dummy(SYS_PRLIMIT, "prlimit64"),
        // SYS_SIGTIMEDWAIT => dummy(SYS_SIGTIMEDWAIT, "sigtimedwait"),
        //SYS_TKILL => sys_tkill(args[0], args[1]),
        SYS_GETAFFINITY => dummy(SYS_GETAFFINITY, "getaffinity"),
        SYS_READLINKAT => dummy(SYS_READLINKAT, "readlinkat"),
        // SYS_SYNC => dummy(SYS_SYNC, "sync"),
        SYS_FSYNC => dummy(SYS_FSYNC, "fsync"),
        SYS_FTRUNCATE64 => dummy(SYS_FTRUNCATE64, "ftruncate64"),

        SYS_FUTEX => {
            sys_futex(
                args[0],
                args[1] as i32,
                args[2] as u32,
                args[3],
                args[4],
                args[5] as u32,
            )
            .await
        }
        SYS_MEMBARRIER => dummy(SYS_MEMBARRIER, "sys_mem_barrier"),
        SYS_STATFS => dummy(SYS_STATFS, "sys_statfs"),
        SYS_READLINKAT => sys_readlinkat(args[0], args[1], args[2], args[3]),
        _ => unknown(syscall_id),
    }
}

/// we know that the syscall but not implemented
fn dummy(syscall_id: usize, syscall_name: &str) -> SyscallRet {
    warn!(
        "Unimplemented syscall: {}, id: {}",
        syscall_name, syscall_id
    );
    Ok(0)
}

/// unknown syscall
fn unknown(syscall_id: usize) -> SyscallRet {
    // panic!("Unsupported syscall_id: {}", syscall_id);
    error!("Unknown syscall_id: {}", syscall_id);
    let _ = sys_exit(0);
    Ok(0)
}<|MERGE_RESOLUTION|>--- conflicted
+++ resolved
@@ -93,10 +93,7 @@
 const SYS_PRLIMIT64: usize = 261;
 const SYS_MEMBARRIER: usize = 283;
 const SYS_STATFS: usize = 43;
-<<<<<<< HEAD
-=======
-const SYS_READLINKAT: usize = 78;
->>>>>>> b3f7f4db
+// const SYS_READLINKAT: usize = 78;
 
 mod fs;
 mod mm;
@@ -239,7 +236,7 @@
         // SYS_SIGTIMEDWAIT => dummy(SYS_SIGTIMEDWAIT, "sigtimedwait"),
         //SYS_TKILL => sys_tkill(args[0], args[1]),
         SYS_GETAFFINITY => dummy(SYS_GETAFFINITY, "getaffinity"),
-        SYS_READLINKAT => dummy(SYS_READLINKAT, "readlinkat"),
+        // SYS_READLINKAT => dummy(SYS_READLINKAT, "readlinkat"),
         // SYS_SYNC => dummy(SYS_SYNC, "sync"),
         SYS_FSYNC => dummy(SYS_FSYNC, "fsync"),
         SYS_FTRUNCATE64 => dummy(SYS_FTRUNCATE64, "ftruncate64"),
