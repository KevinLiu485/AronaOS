--- conflicted
+++ resolved
@@ -292,20 +292,12 @@
         heap_area.map(&mut memory_set.page_table);
         memory_set.heap = Some(heap_area);
 
-<<<<<<< HEAD
-        memory_set.page_table.dump_all();
-        (
-            memory_set,
-            // user_stack_top - 8,
-            user_stack_top - 24,
-=======
         // temp: check memory set sanity
         // memory_set.page_table.dump_all();
 
         (
             memory_set,
             user_stack_top - 32,
->>>>>>> a3844f2b
             elf.header.pt2.entry_point() as usize,
         )
     }
