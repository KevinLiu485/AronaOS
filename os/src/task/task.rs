//!Implementation of [`Thread`]
use super::aux::*;
use super::{current_task, current_trap_cx, pid_alloc, PidHandle};
use crate::config::SyscallRet;
use crate::fs::fd_table::{FdInfo, FdTable};
use crate::fs::path::Path;
use crate::fs::{FileMeta, Stdin, Stdout};
use crate::mm::{MemorySet, KERNEL_SPACE};
use crate::mutex::SpinNoIrqLock;
use crate::signal::{SigHandlers, SigSet};
use crate::syscall::process::CloneFlags;
use crate::task::schedule::spawn_thread;
use crate::trap::TrapContext;
use alloc::collections::BTreeMap;
use alloc::string::String;
use alloc::sync::{Arc, Weak};
use alloc::vec;
use alloc::vec::Vec;
<<<<<<< HEAD
use core::ops::DerefMut;
use core::sync::atomic::AtomicBool;
use core::sync::atomic::Ordering::Relaxed;
use log::info;

pub struct TaskControlBlock {
    // immutable
    pub pid: PidHandle,
    pub is_zombie: AtomicBool,
    /// whether the task is handling a signal
    // mutable
    inner: SpinNoIrqLock<TaskControlBlockInner>,
=======
use async_task::Task;
use core::cell::UnsafeCell;
use core::ops::{Deref, DerefMut};
use core::sync::atomic::Ordering::Relaxed;
use core::sync::atomic::{AtomicBool, AtomicPtr, AtomicUsize, Ordering};
use lazy_static::lazy_static;
use log::{debug, info, trace};

lazy_static! {
    /// 包括PROCESS，以及thread的
    pub static ref PROCESS_MANAGER: SpinNoIrqLock<BTreeMap<usize, Weak<Process>>> =
        SpinNoIrqLock::new(BTreeMap::new());
>>>>>>> e8ac3b5e
}

/// ['Process'] 负责管理进程资源的单位，有着自己的Thread都共享的资源，本身并不参与调度
/// 记录了主线程，以保持以前现有进程的一致性
pub struct Process {
    pub pid: Arc<PidHandle>,   // 自己的main thread的pid也是这个 id（加arc的原因）
    pub is_zombie: AtomicBool, // 这个放到inner外面主要是为了防止死锁
    pub inner: SpinNoIrqLock<ProcessInner>,
}

impl Process {
    /// get Main thread (Process)
    pub fn main_thread(&self) -> Arc<Thread> {
        self.inner
            .lock()
            .threads
            .get(&self.getpid())
            .unwrap()
            .upgrade()
            .unwrap()
    }
    /// Get the process's pid
    pub fn getpid(&self) -> usize {
        self.pid.0
    }
    pub fn inner_handler<T>(&self, f: impl FnOnce(&mut ProcessInner) -> T) -> T {
        f(&mut self.inner.lock())
    }
    pub fn inner_lock(&self) -> impl DerefMut<Target = ProcessInner> + '_ {
        self.inner.lock()
    }
    pub fn is_zombie(&self) -> bool {
        self.is_zombie.load(Relaxed)
    }
    pub fn get_exit_code(&self) -> i32 {
        self.inner.lock().exit_code
    }
    pub fn get_pgid(&self) -> usize {
        self.inner.lock().pgid
    }
<<<<<<< HEAD
    pub fn new(elf_data: &[u8]) -> Self {
        // memory_set with elf program headers/trampoline/trap context/user stack
        let (memory_set, user_sp, entry_point, _) = MemorySet::from_elf(elf_data);
        // println!("  entry_point: {}", entry_point);
        // alloc a pid and a kernel stack in kernel space
        let pid_handle = pid_alloc();
        // let trap_cx = task_control_block.inner_exclusive_access().get_trap_cx();
        // *trap_cx = TrapContext::app_init_context(entry_point, user_sp, unsafe {
        //     KERNEL_SPACE.as_ref().unwrap().token()
        // });
        info!("entry_point: {:x}, user_sp: {:x}", entry_point, user_sp);
=======
>>>>>>> e8ac3b5e

    pub fn print_all_task(&self, indent: String) {
        println!("{}process:{}", indent, self.pid.0);

        unsafe {
            for (pid, _thread) in self.inner.unsafe_get().threads.iter() {
                println!("{}--Thread{}", indent, pid);
            }
            for child in self.inner.unsafe_get().children.iter() {
                child.print_all_task(indent.clone() + "  ")
            }
        }
    }

    /// 目前的语义，主线程切换到另一个任务，其余的所有线程直接kill了。【注意不是当前线程，而是主线程】
    pub fn exec(&self, elf_data: &[u8], args_vec: Vec<String>, envs_vec: Vec<String>) {
        // exec 对原来的线程主要干三件事情
        // 1- 修改memory set （process 层面）
        // 2- 新建trap_context，设置ustack_top （thread 层面）
        // 3- 压入一些初始参数 （a0 -> argc, a1 -> argv, a2 -> envp....）

        // memory_set with elf program headers/trampoline/trap context/user stack
        let (memory_set, user_sp, entry_point, aux_vec) = MemorySet::from_elf(elf_data);
        // activate user space
        memory_set.activate();
        // todo: 如果未来我们在 local hart 里面快速索引了页表，我们需要改变他 (quite important)
        info!(
            "[TCB::exec] entry_point: {:x}, user_sp: {:x}, page_table: {:x}",
            entry_point,
            user_sp,
            memory_set.token()
        );
        // 读取对应的参数
        let (argv_base, envp_base, auxv_base, user_sp) =
            pass_init_vec(&args_vec, &envs_vec, aux_vec, user_sp);

        // 新建trap_context
        let kernel_satp = KERNEL_SPACE.lock().token();
        let mut trap_cx = TrapContext::app_init_context(entry_point, user_sp, kernel_satp);

        // 传入对应的参数a0 -> argc, a1 -> argv, a2 -> envp，
        trap_cx.x[10] = args_vec.len();
        trap_cx.x[11] = argv_base;
        trap_cx.x[12] = envp_base;
        trap_cx.x[13] = auxv_base;
        info!(
            "[TCB::exec] a0(argc) {:#x}, a1(argv) {:#x}, a2(envp) {:#x} a3(auxv) {:#x} sp {:#x}",
            args_vec.len(),
            argv_base,
            envp_base,
            auxv_base,
            trap_cx.x[2],
        );

        // 修改memory set
        self.inner_lock().memory_set = memory_set;

        // 修改main thread 的trap_context
        let main_thread_inner = unsafe { &mut (*self.main_thread().inner.get()) };
        main_thread_inner.ustack_top = user_sp;
        main_thread_inner.trap_context = trap_cx;
        // todo: 相关的传参，需要搬到对应的user_sp里面的，而且对应的参数都需要构造
    }

    /// fork由于是完全复制，需要进行两个操作
    /// 1- 复制进程资源（其中新分配pid）,并挂载到父进程中
    /// 2- 新建主线程
    pub fn fork(self: &Arc<Self>, stack: Option<usize>) -> Arc<Process> {
        /*-------- 进程信息的复制与挂载 -------*/
        let mut parent_inner = self.inner_lock();
        // copy user space(include trap context)
        let memory_set = MemorySet::from_existed_user_lazily(&parent_inner.memory_set);
        info!(
            "[TCB::fork] parent pagtbl: {:x}, child pagtbl: {:x}",
            parent_inner.memory_set.token(),
            memory_set.token()
        );
        // still parent's user space, not child
        parent_inner.memory_set.activate();

        // 分配新的pid
        let pid_handle = Arc::new(pid_alloc());
        // 复制进程资源
        let child = Arc::new(Self {
            pid: pid_handle.clone(),
            is_zombie: Default::default(),
            inner: SpinNoIrqLock::new(ProcessInner {
                parent: Some(Arc::downgrade(self)),
                memory_set,
                children: Vec::new(),
                exit_code: 0,
                fd_table: parent_inner.fd_table.exec_clone(), // 复制 fd table
                cwd: parent_inner.cwd.clone(),                // 继承 cwd
                threads: BTreeMap::new(),
                pgid: parent_inner.pgid, // todo: fork暂时的继承了分组
            }),
        });
        // 子进程挂载到父进程下
        parent_inner.children.push(child.clone());

        /*--------线程的复制与加入内核线程-------*/
        // 复制线程
        let child_main_thread = Arc::new(Thread::thread_fork(
            &current_task().unwrap(),
            child.clone(),
            stack,
            pid_handle,
        ));
        // 主线程需要记录自己的main thread
        child
            .inner_lock()
            .threads
            .insert(child_main_thread.pid.0, Arc::downgrade(&child_main_thread));

        // 因为信号，加到线程统一管理
        PROCESS_MANAGER
            .lock()
            .insert(child.pid.0, Arc::downgrade(&child));

        // fork本身的操作，就不交给thread_loop模块了 （指的就是返回值为0）
        child_main_thread.get_trap_context_mut().x[10] = 0;
        spawn_thread(child_main_thread);
        child
    }

    pub fn clone_thread(
        self: &Arc<Self>,
        stack: Option<usize>,
        tls_ptr: usize,
        parent_tid_ptr: usize,
        child_tid_ptr: usize,
        flags: CloneFlags,
    ) -> SyscallRet {
        let stack = stack.expect("clone stack should not be 0");
        let entry_point = unsafe { *(stack as *const usize) };
        let arg = unsafe {
            let arg_addr = stack + core::mem::size_of::<usize>();
            *(arg_addr as *const usize)
        };
        // 设置新的trap context
        let mut trap_context = *current_trap_cx();
        // 设置 spec
        trap_context.set_entry_point(entry_point);
        trap_context.set_return_value(arg);
        // 设置 stack pointer
        trap_context.set_sp(stack);
        // 设置 线程本地变量的指向指针
        trap_context.set_thread_pointer(tls_ptr);
        // 设置 全局指针
        trap_context.set_global_pointer(current_trap_cx().get_global_pointer()); // Global pointer

        // 新建一个线程
        let pid = Arc::new(pid_alloc());
        let new_thread = Arc::new(Thread::new(
            self.clone(),
            current_task(),
            trap_context,
            stack,
            pid.clone(),
        ));

        // attach the new thread to process
        let mut parent_inner = self.inner_lock();
        parent_inner
            .threads
            .insert(pid.0, Arc::downgrade(&new_thread));

        if flags.contains(CloneFlags::CLONE_CHILD_CLEARTID) {
            new_thread.get_inner_mut().tid_addr.clear_tid_address = Some(child_tid_ptr);
        }
        if flags.contains(CloneFlags::CLONE_CHILD_SETTID) {
            unsafe {
                *(child_tid_ptr as *mut usize) = pid.0;
            }
        }
        if flags.contains(CloneFlags::CLONE_PARENT_SETTID) {
            unsafe {
                *(parent_tid_ptr as *mut usize) = pid.0;
            }
        }
        spawn_thread(new_thread);
        Ok(pid.0)
    }
}

pub fn new_initproc(elf_data: &[u8]) -> Arc<Thread> {
    // memory_set with elf program headers/trampoline/trap context/user stack
    let (memory_set, user_sp, entry_point, _) = MemorySet::from_elf(elf_data);
    // println!("  entry_point: {}", entry_point);
    let kernel_satp = KERNEL_SPACE.lock().token();
    // alloc a pid and a kernel stack in kernel space
    let pid_handle = Arc::new(pid_alloc());

    let process = Arc::new(Process {
        pid: pid_handle.clone(),
        is_zombie: Default::default(),
        inner: SpinNoIrqLock::new(ProcessInner {
            memory_set,
            parent: None,
            children: Vec::new(),
            exit_code: 0,
            fd_table: FdTable::new(vec![
                // 0 -> stdin
                // Some(FdInfo{file: Arc::new(Stdin), flags: OpenFlags::empty()}),
                Some(FdInfo::default_flags(Arc::new(Stdin {
                    meta: FileMeta::new_bare(),
                }))),
                // 1 -> stdout
                // Some(FdInfo{file: Arc::new(Stdout), flags: OpenFlags::empty()}),
                Some(FdInfo::default_flags(Arc::new(Stdout {
                    meta: FileMeta::new_bare(),
                }))),
                // 2 -> stderr
                // Some(FdInfo{file: Arc::new(Stdout), flags: OpenFlags::empty()}),
                Some(FdInfo::default_flags(Arc::new(Stdout {
                    meta: FileMeta::new_bare(),
                }))),
            ]),
            cwd: Path::new_absolute(),
            threads: Default::default(),
            pgid: 0,
        }),
    });

    let trap_cx = TrapContext::app_init_context(entry_point, user_sp, kernel_satp);
    let thread = Arc::new(Thread::new(
        process.clone(),
        None,
        trap_cx,
        user_sp,
        pid_handle,
    ));

    process
        .inner
        .lock()
        .threads
        .insert(thread.getpid(), Arc::downgrade(&thread));
    PROCESS_MANAGER
        .lock()
        .insert(process.getpid(), Arc::downgrade(&process));
    // todo: group manager

    debug!("create a new process, pid {}", process.getpid());
    thread
}

pub struct ProcessInner {
    pub parent: Option<Weak<Process>>,

    pub memory_set: MemorySet,
    pub children: Vec<Arc<Process>>,
    /// Exit code of the current process Note that we may need to put this member in every thread
    pub exit_code: i32,
    pub fd_table: FdTable,
    pub cwd: Path,

    pub threads: BTreeMap<usize, Weak<Thread>>,
    /// gid, the process group id
    pub pgid: usize,
}

impl ProcessInner {
    pub fn get_user_token(&self) -> usize {
        self.memory_set.token()
    }
}

/// [‘Thread’] 调度和任务执行的基本单位，有主线程（类似原本进程的语义）和普通线程的区分
/// process 自己共享的资源
pub struct Thread {
    /// immutable
    pid: Arc<PidHandle>,
    /// 自己属于的进程
    pub process: Arc<Process>,
    /// mutable
    pub is_terminated: AtomicBool,
    ///
    pub inner: UnsafeCell<ThreadInner>,
}

impl Thread {
    pub fn do_terminate(&self) {
        self.is_terminated.store(true, Relaxed);
    }

    pub fn get_inner_mut(&self) -> &mut ThreadInner {
        unsafe { &mut (*self.inner.get()) }
    }

    pub fn is_zombie(&self) -> bool {
        self.is_terminated.load(Relaxed)
    }

    pub fn set_clear_address(&mut self, tidptr: usize) {
        self.get_inner_mut().tid_addr.clear_tid_address = Some(tidptr);
    }

    pub fn getpid(&self) -> usize {
        self.pid.0
    }

    /// Get the mutable ref of trap context
    pub fn get_trap_context_mut(&self) -> &mut TrapContext {
        unsafe { &mut (*self.inner.get()).trap_context }
    }

    pub fn new(
        process: Arc<Process>,
        main_thread: Option<Arc<Thread>>,
        trap_context: TrapContext,
        ustack_top: usize,
        tid: Arc<PidHandle>,
    ) -> Self {
        // todo: main thread 这里有一个信号的操作
        let sig_set;
        let sig_handlers;
        match main_thread {
            Some(main_thread) => {
                sig_set = SigSet::from_existed_user(&main_thread.get_inner_mut().sig_set);
                sig_handlers = main_thread.get_inner_mut().sig_handlers.clone();
            }
            None => {
                sig_set = SigSet::new();
                sig_handlers = SigHandlers::new();
            }
        };

        let thread = Self {
            pid: tid.clone(),
            is_terminated: Default::default(),
            process: process.clone(),
            // user_specified_stack,
            inner: UnsafeCell::new(ThreadInner {
                trap_context,
                ustack_top,
                tid_addr: TidAddress::new(),
                sig_set,
                sig_handlers,
                signal_context: None,
                handling_signo: 0,
            }),
        };

        PROCESS_MANAGER
            .lock()
            .insert(tid.0, Arc::downgrade(&process));
        thread
    }

    /// fork一个已有线程
    /// - stack pointer设置了，就用设置的 stack pointer
    /// - process 为父进程
    /// - pid 父进程的 pid
    pub fn thread_fork(
        another: &Arc<Thread>,
        new_process: Arc<Process>,
        stack: Option<usize>,
        pid: Arc<PidHandle>,
    ) -> Self {
        Self {
            pid: pid.clone(),
            is_terminated: Default::default(),
            process: new_process.clone(),
            inner: UnsafeCell::new(ThreadInner {
                trap_context: {
                    let mut trap_context = unsafe { (*another.inner.get()).trap_context };
                    if let Some(stack) = stack {
                        trap_context.set_sp(stack);
                    }
                    trap_context
                },
                ustack_top: unsafe { (*another.inner.get()).ustack_top },
                tid_addr: TidAddress::new(),
                sig_set: SigSet::from_existed_user(&another.get_inner_mut().sig_set),
                sig_handlers: another.get_inner_mut().sig_handlers.clone(),
                signal_context: None,
                handling_signo: 0,
            }),
        }
    }
}

pub struct ThreadInner {
    pub trap_context: TrapContext,
    pub ustack_top: usize,

    pub signal_context: Option<TrapContext>,
    pub handling_signo: usize,
    pub sig_set: SigSet,
    pub sig_handlers: SigHandlers,

    /// Tid address, which may be modified by `set_tid_address` syscall
    pub tid_addr: TidAddress,
}

impl ThreadInner {
    pub fn get_trap_context(&mut self) -> &'static mut TrapContext {
        unsafe {
            // 先转换为raw pointer绕过rust的borrow检查
            &mut *(&mut self.trap_context as *mut TrapContext)
        }
    }
}

unsafe impl Send for Thread {}
unsafe impl Sync for Thread {}

/// pass `Process Initial Vector`(i.e. argv, envp, auxv + argc) to user space, at the top of the user stack, above user sp.
/// returns changed user_sp
fn pass_init_vec(
    args_vec: &Vec<String>,
    envs_vec: &Vec<String>,
    mut auxs_vec: Vec<AuxHeader>,
    mut user_sp: usize,
) -> (usize, usize, usize, usize) {
    // argv is a vector of each arg's addr
    let mut argv = vec![0; args_vec.len()];
    // envp is a vector of each env's addr
    let mut envp = vec![0; envs_vec.len()];

    // Copy each env to the newly allocated stack
    for i in 0..envs_vec.len() {
        // Here we leave one byte to store a '\0' as a terminator
        user_sp -= envs_vec[i].len() + 1;
        // UserCheck::new().check_writable_slice(user_sp as *mut u8, envs_vec[i].len() + 1)?;
        let p = user_sp as *mut u8;
        unsafe {
            envp[i] = user_sp;
            p.copy_from(envs_vec[i].as_ptr(), envs_vec[i].len());
            *((p as usize + envs_vec[i].len()) as *mut u8) = 0;
        }
    }
    user_sp -= user_sp % core::mem::size_of::<usize>();

    // stack_trace!();
    // Copy each arg to the newly allocated stack
    for i in 0..args_vec.len() {
        // Here we leave one byte to store a '\0' as a terminator
        user_sp -= args_vec[i].len() + 1;
        // UserCheck::new().check_writable_slice(user_sp as *mut u8, args_vec[i].len() + 1)?;
        let p = user_sp as *mut u8;
        unsafe {
            argv[i] = user_sp;
            p.copy_from(args_vec[i].as_ptr(), args_vec[i].len());
            *((p as usize + args_vec[i].len()) as *mut u8) = 0;
        }
    }
    user_sp -= user_sp % core::mem::size_of::<usize>();

    // stack_trace!();

    // Copy `platform`
    let platform = "RISC-V64";
    user_sp -= platform.len() + 1;
    user_sp -= user_sp % core::mem::size_of::<usize>();
    let p = user_sp as *mut u8;
    // UserCheck::new().check_writable_slice(p as *mut u8, platform.len())?;
    unsafe {
        p.copy_from(platform.as_ptr(), platform.len());
        *((p as usize + platform.len()) as *mut u8) = 0;
    }

    // stack_trace!();
    // Copy 16 random bytes(here is 0)
    user_sp -= 16;
    // UserCheck::new().check_writable_slice(user_sp as *mut u8, 16)?;
    auxs_vec.push(AuxHeader {
        aux_type: AT_RANDOM,
        value: user_sp,
    });

    // stack_trace!();
    // Padding
    user_sp -= user_sp % 16;

    auxs_vec.push(AuxHeader {
        aux_type: AT_EXECFN,
        value: argv[0],
    }); // file name
    auxs_vec.push(AuxHeader {
        aux_type: AT_NULL,
        value: 0,
    }); // end

    // stack_trace!();
    // Construct auxv
    info!("[pass_init_vec] auxv len {}", auxs_vec.len());
    let len = auxs_vec.len() * core::mem::size_of::<AuxHeader>();
    user_sp -= len;
    // UserCheck::new().check_writable_slice(user_sp as *mut u8, len)?;
    let auxv_base = user_sp;
    for i in 0..auxs_vec.len() {
        unsafe {
            // *((user_sp + i * core::mem::size_of::<AuxHeader>()) as *mut AuxHeader) = auxs[i];
            *((user_sp + i * core::mem::size_of::<AuxHeader>()) as *mut usize) =
                auxs_vec[i].aux_type;
            *((user_sp + i * core::mem::size_of::<AuxHeader>() + core::mem::size_of::<usize>())
                as *mut usize) = auxs_vec[i].value;
        }
    }
    // stack_trace!();
    // Construct envp
    let len = (envs_vec.len() + 1) * core::mem::size_of::<usize>();
    user_sp -= len;
    // UserCheck::new().check_writable_slice(user_sp as *mut u8, len)?;
    let envp_base = user_sp;
    for i in 0..envs_vec.len() {
        unsafe {
            *((envp_base + i * core::mem::size_of::<usize>()) as *mut usize) = envp[i];
        }
    }
    unsafe {
        *((envp_base + envs_vec.len() * core::mem::size_of::<usize>()) as *mut usize) = 0;
    }
    // Construct argv
    let len = (args_vec.len() + 1) * core::mem::size_of::<usize>();
    user_sp -= len;
    // UserCheck::new().check_writable_slice(user_sp as *mut u8, len)?;
    let argv_base = user_sp;
    for i in 0..args_vec.len() {
        unsafe {
            *((argv_base + i * core::mem::size_of::<usize>()) as *mut usize) = argv[i];
        }
    }
    unsafe {
        *((argv_base + args_vec.len() * core::mem::size_of::<usize>()) as *mut usize) = 0;
    }
    // We save the argc just below the argv_base.
    // Note that this is required by POSIX
    user_sp -= core::mem::size_of::<usize>();
    // UserCheck::new().check_writable_slice(user_sp as *mut u8, core::mem::size_of::<usize>())?;
    // write argc
    unsafe {
        *(user_sp as *mut usize) = args_vec.len();
    }
    (argv_base, envp_base, auxv_base, user_sp)
}

impl TidAddress {
    pub fn new() -> Self {
        Self {
            set_tid_address: None,
            clear_tid_address: None,
        }
    }
}

pub struct TidAddress {
    /// Set tid address
    pub set_tid_address: Option<usize>,
    /// Clear tid address
    pub clear_tid_address: Option<usize>,
}<|MERGE_RESOLUTION|>--- conflicted
+++ resolved
@@ -16,23 +16,10 @@
 use alloc::sync::{Arc, Weak};
 use alloc::vec;
 use alloc::vec::Vec;
-<<<<<<< HEAD
-use core::ops::DerefMut;
-use core::sync::atomic::AtomicBool;
-use core::sync::atomic::Ordering::Relaxed;
-use log::info;
-
-pub struct TaskControlBlock {
-    // immutable
-    pub pid: PidHandle,
-    pub is_zombie: AtomicBool,
-    /// whether the task is handling a signal
-    // mutable
-    inner: SpinNoIrqLock<TaskControlBlockInner>,
-=======
 use async_task::Task;
 use core::cell::UnsafeCell;
 use core::ops::{Deref, DerefMut};
+use core::sync::atomic::AtomicBool;
 use core::sync::atomic::Ordering::Relaxed;
 use core::sync::atomic::{AtomicBool, AtomicPtr, AtomicUsize, Ordering};
 use lazy_static::lazy_static;
@@ -42,7 +29,6 @@
     /// 包括PROCESS，以及thread的
     pub static ref PROCESS_MANAGER: SpinNoIrqLock<BTreeMap<usize, Weak<Process>>> =
         SpinNoIrqLock::new(BTreeMap::new());
->>>>>>> e8ac3b5e
 }
 
 /// ['Process'] 负责管理进程资源的单位，有着自己的Thread都共享的资源，本身并不参与调度
@@ -83,20 +69,6 @@
     pub fn get_pgid(&self) -> usize {
         self.inner.lock().pgid
     }
-<<<<<<< HEAD
-    pub fn new(elf_data: &[u8]) -> Self {
-        // memory_set with elf program headers/trampoline/trap context/user stack
-        let (memory_set, user_sp, entry_point, _) = MemorySet::from_elf(elf_data);
-        // println!("  entry_point: {}", entry_point);
-        // alloc a pid and a kernel stack in kernel space
-        let pid_handle = pid_alloc();
-        // let trap_cx = task_control_block.inner_exclusive_access().get_trap_cx();
-        // *trap_cx = TrapContext::app_init_context(entry_point, user_sp, unsafe {
-        //     KERNEL_SPACE.as_ref().unwrap().token()
-        // });
-        info!("entry_point: {:x}, user_sp: {:x}", entry_point, user_sp);
-=======
->>>>>>> e8ac3b5e
 
     pub fn print_all_task(&self, indent: String) {
         println!("{}process:{}", indent, self.pid.0);
