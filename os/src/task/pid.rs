//!Implementation of [`PidAllocator`]
<<<<<<< HEAD

use core::fmt::Display;

=======
use crate::config::PAGE_SIZE;
use crate::mm::{MapPermission, VirtAddr, KERNEL_SPACE};
use crate::mutex::SpinNoIrqLock;
>>>>>>> 13f7f9d6
use crate::sync::UPSafeCell;
use alloc::vec::Vec;
use lazy_static::*;
use log::debug;

///Pid Allocator struct
pub struct PidAllocator {
    current: usize,
    recycled: Vec<usize>,
}

impl PidAllocator {
    ///Create an empty `PidAllocator`
    pub fn new() -> Self {
        PidAllocator {
            current: 0,
            recycled: Vec::new(),
        }
    }
    ///Allocate a pid
    pub fn alloc(&mut self) -> PidHandle {
        if let Some(pid) = self.recycled.pop() {
            PidHandle(pid)
        } else {
            self.current += 1;
            PidHandle(self.current - 1)
        }
    }
    ///Recycle a pid
    pub fn dealloc(&mut self, pid: usize) {
        assert!(pid < self.current);
        assert_ne!(pid, 0);
        assert!(
            !self.recycled.iter().any(|ppid| *ppid == pid),
            "pid {} has been deallocated!",
            pid
        );
        self.recycled.push(pid);
    }
}

lazy_static! {
    pub static ref PID_ALLOCATOR: SpinNoIrqLock<PidAllocator> =
        SpinNoIrqLock::new(PidAllocator::new());
}

#[derive(PartialEq, Debug)]
///Bind pid lifetime to `PidHandle`
pub struct PidHandle(pub usize);

impl Drop for PidHandle {
    fn drop(&mut self) {
        debug!("drop pid {}", self.0);
        PID_ALLOCATOR.lock().dealloc(self.0);
    }
}

impl Display for PidHandle {
    fn fmt(&self, f: &mut core::fmt::Formatter<'_>) -> core::fmt::Result {
        write!(f, "{}", self.0)
    }
}

///Allocate a pid from PID_ALLOCATOR
pub fn pid_alloc() -> PidHandle {
    PID_ALLOCATOR.lock().alloc()
}<|MERGE_RESOLUTION|>--- conflicted
+++ resolved
@@ -1,18 +1,10 @@
 //!Implementation of [`PidAllocator`]
-<<<<<<< HEAD
 
 use core::fmt::Display;
 
-=======
-use crate::config::PAGE_SIZE;
-use crate::mm::{MapPermission, VirtAddr, KERNEL_SPACE};
-use crate::mutex::SpinNoIrqLock;
->>>>>>> 13f7f9d6
 use crate::sync::UPSafeCell;
 use alloc::vec::Vec;
 use lazy_static::*;
-use log::debug;
-
 ///Pid Allocator struct
 pub struct PidAllocator {
     current: usize,
