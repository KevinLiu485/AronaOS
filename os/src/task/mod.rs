--- conflicted
+++ resolved
@@ -1,274 +1,129 @@
-<<<<<<< HEAD
-//! 这里基本是关于和切换任务
-//! [`TaskManager`] （单例）控制着所有的系统task （目前还没有对应的线程进程抽象）
-//! [`U7Hart`] （单例）监听着核上面运行的任务。
-//! [`PidAllocator`]（单例）分配所有的 pid
-//! 用了异步无栈协程进行对应的相关调度
-
-mod pid;
-pub(crate) mod processor;
-pub mod schedule;
-#[allow(clippy::module_inception)]
-#[allow(rustdoc::private_intra_doc_links)]
-mod task;
-
-use crate::loader::get_app_data_by_name;
-use crate::sbi::shutdown;
-use alloc::sync::Arc;
-use alloc::vec::Vec;
-use lazy_static::*;
-use log::info;
-use task::{TaskControlBlock, TaskStatus};
-
-pub use pid::{pid_alloc, PidAllocator, PidHandle};
-pub use processor::{current_task, current_trap_cx, current_user_token, take_current_task};
-pub use schedule::yield_task;
-
-/// pid of usertests app in make run TEST=1
-pub const IDLE_PID: usize = 0;
-
-/// Simply set exit_code and change status to Zombie.
-/// More exiting works will de done by its parent.
-pub fn exit_current(exit_code: i32) {
-    let task = current_task().unwrap();
-
-    info!(
-        "exit task's pagetable: {:?}",
-        task.inner_lock().memory_set.page_table.root_ppn
-    );
-
-    let pid = task.getpid();
-    if pid == IDLE_PID {
-        println!(
-            "[kernel] Idle process exit with exit_code {} ...",
-            exit_code
-        );
-        if exit_code != 0 {
-            //crate::sbi::shutdown(255); //255 == -1 for err hint
-            shutdown(true)
-        } else {
-            //crate::sbi::shutdown(0); //0 for success hint
-            shutdown(false)
-        }
-    }
-
-    // **** access current TCB exclusively
-    let mut inner = task.inner_lock();
-    // Change status to Zombie
-    inner.task_status = TaskStatus::Zombie;
-
-    task.is_zombie.store(true, Relaxed);
-    // Record exit code
-    inner.exit_code = exit_code;
-    // do not move to its parent but under initproc
-
-    // ++++++ access initproc TCB exclusively
-    {
-        let mut initproc_inner = INITPROC.inner_lock();
-        for child in inner.children.iter() {
-            child.inner_lock().parent = Some(Arc::downgrade(&INITPROC));
-            initproc_inner.children.push(child.clone());
-        }
-    }
-    // ++++++ release parent PCB
-
-    inner.children.clear();
-    // deallocate user space
-    inner.memory_set.recycle_data_pages();
-    // **** release current PCB
-}
-
-#[cfg(feature = "submit")]
-lazy_static! {
-    pub static ref INITPROC: Arc<TaskControlBlock> = Arc::new(TaskControlBlock::new(
-        get_app_data_by_name("submit_script").unwrap()
-    ));
-}
-
-#[cfg(not(feature = "submit"))]
-lazy_static! {
-    ///Globle process that init user shell
-    pub static ref INITPROC: Arc<TaskControlBlock> = Arc::new(TaskControlBlock::new(
-        get_app_data_by_name("initproc").unwrap()
-    ));
-}
-///Add init process to the manager
-pub fn add_initproc() {
-    schedule::spawn_thread(INITPROC.clone());
-}
-
-use alloc::string::String;
-use core::sync::atomic::Ordering::Relaxed;
-
-/// debug
-#[allow(unused)]
-pub fn elf_data_info(v: &Vec<u8>) {
-    let mut elf_data = String::new();
-    let len = v.len();
-    println!("elf: ");
-    println!("{}", elf_data);
-    let mut i = 0;
-    while i < len {
-        match core::str::from_utf8(&v[i..]) {
-            Ok(valid) => {
-                elf_data.push_str(valid);
-                break;
-            }
-            Err(error) => {
-                let valid_up_to = error.valid_up_to();
-                let valid = core::str::from_utf8(&v[i..(i + valid_up_to)]).unwrap_or("\u{FFFD}"); // 使用unwrap_or来处理不正确的UTF-8序列
-                elf_data.push_str(valid);
-                if let Some(error_len) = error.error_len() {
-                    i += valid_up_to + error_len; // 跳过无效的字节
-                } else {
-                    // 如果 error_len 是 None，则意味着错误在字节序列的末尾
-                    break;
-                }
-            }
-        }
-    }
-}
-=======
-//! 这里基本是关于和切换任务
-//! [`TaskManager`] （单例）控制着所有的系统task （目前还没有对应的线程进程抽象）
-//! [`U7Hart`] （单例）监听着核上面运行的任务。
-//! [`PidAllocator`]（单例）分配所有的 pid
-//! 用了异步无栈协程进行对应的相关调度
-
-mod pid;
-pub(crate) mod processor;
-pub mod schedule;
-#[allow(clippy::module_inception)]
-#[allow(rustdoc::private_intra_doc_links)]
-mod task;
-
-use crate::fs::path::Path;
-use crate::fs::{open_file, OpenFlags, AT_FDCWD};
-use crate::sbi::shutdown;
-use crate::utils::block_on::block_on;
-use alloc::sync::Arc;
-use alloc::vec::Vec;
-use lazy_static::*;
-use log::info;
-use task::{TaskControlBlock, TaskStatus};
-
-pub use pid::{pid_alloc, PidAllocator, PidHandle};
-pub use processor::{current_task, current_trap_cx, current_user_token, take_current_task};
-pub use schedule::yield_task;
-
-/// pid of usertests app in make run TEST=1
-pub const IDLE_PID: usize = 0;
-
-/// Simply set exit_code and change status to Zombie.
-/// More exiting works will de done by its parent.
-pub fn exit_current(exit_code: i32) {
-    let task = current_task().unwrap();
-
-    info!(
-        "exit task's pagetable: {:?}",
-        task.inner_lock().memory_set.page_table.root_ppn
-    );
-
-    let pid = task.getpid();
-    if pid == IDLE_PID {
-        println!(
-            "[kernel] Idle process exit with exit_code {} ...",
-            exit_code
-        );
-        if exit_code != 0 {
-            //crate::sbi::shutdown(255); //255 == -1 for err hint
-            shutdown(true)
-        } else {
-            //crate::sbi::shutdown(0); //0 for success hint
-            shutdown(false)
-        }
-    }
-
-    // **** access current TCB exclusively
-    let mut inner = task.inner_lock();
-    // Change status to Zombie
-    inner.task_status = TaskStatus::Zombie;
-
-    task.is_zombie.store(true, Relaxed);
-    // Record exit code
-    inner.exit_code = exit_code;
-    // do not move to its parent but under initproc
-
-    // ++++++ access initproc TCB exclusively
-    {
-        let mut initproc_inner = INITPROC.inner_lock();
-        for child in inner.children.iter() {
-            child.inner_lock().parent = Some(Arc::downgrade(&INITPROC));
-            initproc_inner.children.push(child.clone());
-        }
-    }
-    // ++++++ release parent PCB
-
-    inner.children.clear();
-    // deallocate user space
-    inner.memory_set.recycle_data_pages();
-    // **** release current PCB
-}
-
-lazy_static! {
-    ///Globle process that init user shell
-    pub static ref INITPROC: Arc<TaskControlBlock> = Arc::new({
-        #[cfg(not(feature = "submit"))]
-        let inode = open_file(AT_FDCWD, &Path::from("/initproc"), OpenFlags::RDONLY).unwrap();
-
-        #[cfg(feature = "submit")]
-        let inode = open_file(AT_FDCWD, &Path::from("/testsuits"), OpenFlags::RDONLY).unwrap();
-
-        let v = block_on(inode.read_all());
-        TaskControlBlock::new(v.as_slice())
-    });
-}
-///Add init process to the manager
-pub fn add_initproc() {
-    schedule::spawn_thread(INITPROC.clone());
-}
-
-// #[allow(unused)]
-/// debug info about INITPROC TaskContorlBlock
-// pub fn initproc_test() {
-//     let init_proc = &INITPROC.inner.exclusive_access();
-//     let page_table = &init_proc.memory_set.page_table;
-//     assert_eq!(page_table.root_ppn, current_satp());
-//     let entry = init_proc.trap_cx.sepc;
-//     let va: VirtAddr = entry.into();
-//     let pte = page_table.find_pte(va.into()).unwrap();
-//     println!("{:?}", pte);
-//     println!("{}", pte.flags().readable_flags());
-// }
-use alloc::string::String;
-use core::sync::atomic::Ordering::Relaxed;
-
-#[allow(unused)]
-/// debug
-pub fn elf_data_info(v: &Vec<u8>) {
-    let mut elf_data = String::new();
-    let len = v.len();
-    println!("elf: ");
-    println!("{}", elf_data);
-    let mut i = 0;
-    while i < len {
-        match core::str::from_utf8(&v[i..]) {
-            Ok(valid) => {
-                elf_data.push_str(valid);
-                break;
-            }
-            Err(error) => {
-                let valid_up_to = error.valid_up_to();
-                let valid = core::str::from_utf8(&v[i..(i + valid_up_to)]).unwrap_or("\u{FFFD}"); // 使用unwrap_or来处理不正确的UTF-8序列
-                elf_data.push_str(valid);
-                if let Some(error_len) = error.error_len() {
-                    i += valid_up_to + error_len; // 跳过无效的字节
-                } else {
-                    // 如果 error_len 是 None，则意味着错误在字节序列的末尾
-                    break;
-                }
-            }
-        }
-    }
-}
->>>>>>> d7119dbd
+//! 这里基本是关于和切换任务
+//! [`TaskManager`] （单例）控制着所有的系统task （目前还没有对应的线程进程抽象）
+//! [`U7Hart`] （单例）监听着核上面运行的任务。
+//! [`PidAllocator`]（单例）分配所有的 pid
+//! 用了异步无栈协程进行对应的相关调度
+
+mod pid;
+pub(crate) mod processor;
+pub mod schedule;
+#[allow(clippy::module_inception)]
+#[allow(rustdoc::private_intra_doc_links)]
+mod task;
+
+use crate::loader::get_app_data_by_name;
+use crate::sbi::shutdown;
+use alloc::sync::Arc;
+use alloc::vec::Vec;
+use lazy_static::*;
+use log::info;
+use task::{TaskControlBlock, TaskStatus};
+
+pub use pid::{pid_alloc, PidAllocator, PidHandle};
+pub use processor::{current_task, current_trap_cx, current_user_token, take_current_task};
+pub use schedule::yield_task;
+
+/// pid of usertests app in make run TEST=1
+pub const IDLE_PID: usize = 0;
+
+/// Simply set exit_code and change status to Zombie.
+/// More exiting works will de done by its parent.
+pub fn exit_current(exit_code: i32) {
+    let task = current_task().unwrap();
+
+    info!(
+        "exit task's pagetable: {:?}",
+        task.inner_lock().memory_set.page_table.root_ppn
+    );
+
+    let pid = task.getpid();
+    if pid == IDLE_PID {
+        println!(
+            "[kernel] Idle process exit with exit_code {} ...",
+            exit_code
+        );
+        if exit_code != 0 {
+            //crate::sbi::shutdown(255); //255 == -1 for err hint
+            shutdown(true)
+        } else {
+            //crate::sbi::shutdown(0); //0 for success hint
+            shutdown(false)
+        }
+    }
+
+    // **** access current TCB exclusively
+    let mut inner = task.inner_lock();
+    // Change status to Zombie
+    inner.task_status = TaskStatus::Zombie;
+
+    task.is_zombie.store(true, Relaxed);
+    // Record exit code
+    inner.exit_code = exit_code;
+    // do not move to its parent but under initproc
+
+    // ++++++ access initproc TCB exclusively
+    {
+        let mut initproc_inner = INITPROC.inner_lock();
+        for child in inner.children.iter() {
+            child.inner_lock().parent = Some(Arc::downgrade(&INITPROC));
+            initproc_inner.children.push(child.clone());
+        }
+    }
+    // ++++++ release parent PCB
+
+    inner.children.clear();
+    // deallocate user space
+    inner.memory_set.recycle_data_pages();
+    // **** release current PCB
+}
+
+#[cfg(feature = "submit")]
+lazy_static! {
+    pub static ref INITPROC: Arc<TaskControlBlock> = Arc::new(TaskControlBlock::new(
+        get_app_data_by_name("submit_script").unwrap()
+    ));
+}
+
+#[cfg(not(feature = "submit"))]
+lazy_static! {
+    ///Globle process that init user shell
+    pub static ref INITPROC: Arc<TaskControlBlock> = Arc::new(TaskControlBlock::new(
+        get_app_data_by_name("initproc").unwrap()
+    ));
+}
+///Add init process to the manager
+pub fn add_initproc() {
+    schedule::spawn_thread(INITPROC.clone());
+}
+
+use alloc::string::String;
+use core::sync::atomic::Ordering::Relaxed;
+
+/// debug
+#[allow(unused)]
+pub fn elf_data_info(v: &Vec<u8>) {
+    let mut elf_data = String::new();
+    let len = v.len();
+    println!("elf: ");
+    println!("{}", elf_data);
+    let mut i = 0;
+    while i < len {
+        match core::str::from_utf8(&v[i..]) {
+            Ok(valid) => {
+                elf_data.push_str(valid);
+                break;
+            }
+            Err(error) => {
+                let valid_up_to = error.valid_up_to();
+                let valid = core::str::from_utf8(&v[i..(i + valid_up_to)]).unwrap_or("\u{FFFD}"); // 使用unwrap_or来处理不正确的UTF-8序列
+                elf_data.push_str(valid);
+                if let Some(error_len) = error.error_len() {
+                    i += valid_up_to + error_len; // 跳过无效的字节
+                } else {
+                    // 如果 error_len 是 None，则意味着错误在字节序列的末尾
+                    break;
+                }
+            }
+        }
+    }
+}