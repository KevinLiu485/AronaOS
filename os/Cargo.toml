[package]
name = "os"
version = "0.1.0"
authors = ["Yifan Wu <shinbokuow@163.com>"]
edition = "2021"

# See more keys and their definitions at https://doc.rust-lang.org/cargo/reference/manifest.html

[dependencies]
riscv = { git = "https://github.com/rcore-os/riscv", features = ["inline-asm"] }
lazy_static = { version = "1.4.0", features = ["spin_no_std"] }
buddy_system_allocator = "0.6"
bitflags = "1.2.1"
xmas-elf = "0.7.0"
virtio-drivers = { git = "https://github.com/rcore-os/virtio-drivers", rev = "4ee80e5" }
<<<<<<< HEAD
# easy-fs = { path = "../easy-fs" }
=======
easy-fs = { path = "../easy-fs" }
>>>>>>> d7119dbd
log = "0.4"
sbi-rt = { version = "0.0.2", features = ["legacy"] }
async-task = { version = "4.4.0", default-features = false }

[profile.release]
debug = true

[features]
kernel_tests = []
submit = []
<|MERGE_RESOLUTION|>--- conflicted
+++ resolved
@@ -1,30 +1,31 @@
-[package]
-name = "os"
-version = "0.1.0"
-authors = ["Yifan Wu <shinbokuow@163.com>"]
-edition = "2021"
-
-# See more keys and their definitions at https://doc.rust-lang.org/cargo/reference/manifest.html
-
-[dependencies]
-riscv = { git = "https://github.com/rcore-os/riscv", features = ["inline-asm"] }
-lazy_static = { version = "1.4.0", features = ["spin_no_std"] }
-buddy_system_allocator = "0.6"
-bitflags = "1.2.1"
-xmas-elf = "0.7.0"
-virtio-drivers = { git = "https://github.com/rcore-os/virtio-drivers", rev = "4ee80e5" }
-<<<<<<< HEAD
-# easy-fs = { path = "../easy-fs" }
-=======
-easy-fs = { path = "../easy-fs" }
->>>>>>> d7119dbd
-log = "0.4"
-sbi-rt = { version = "0.0.2", features = ["legacy"] }
-async-task = { version = "4.4.0", default-features = false }
-
-[profile.release]
-debug = true
-
-[features]
-kernel_tests = []
-submit = []
+[package]
+name = "os"
+version = "0.1.0"
+authors = ["Yifan Wu <shinbokuow@163.com>"]
+edition = "2021"
+
+# See more keys and their definitions at https://doc.rust-lang.org/cargo/reference/manifest.html
+
+[dependencies]
+riscv = { git = "https://github.com/rcore-os/riscv", features = ["inline-asm"] }
+lazy_static = { version = "1.4.0", features = ["spin_no_std"] }
+buddy_system_allocator = "0.6"
+bitflags = "1.2.1"
+xmas-elf = "0.7.0"
+virtio-drivers = { git = "https://github.com/rcore-os/virtio-drivers", rev = "4ee80e5" }
+# easy-fs = { path = "../easy-fs" }
+log = "0.4"
+sbi-rt = { version = "0.0.2", features = ["legacy"] }
+async-task = { version = "4.4.0", default-features = false }
+async-task = { version = "4.4.0", default-features = false }
+
+[profile.release]
+debug = true
+
+[features]
+kernel_tests = []
+submit = []
+
+[features]
+kernel_tests = []
+submit = []